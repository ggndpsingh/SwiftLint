## 0.40.0: Washable Mask

#### Breaking

* SwiftLint now requires Swift 5.1 or higher to build.  
  [JP Simard](https://github.com/jpsim)

* Improve compile commands json file validation. If you previously
  provided invalid files or arguments, the command will now abort.  
  [Keith Smiley](https://github.com/keith)

#### Experimental

* None.

#### Enhancements

* JUnit reporter for GitLab artifact:report:junit with better representation of
  found issues.  
  [krin-san](https://github.com/krin-san)
  [#3177](https://github.com/realm/SwiftLint/pull/3177)

* Add opt-in `ibinspectable_in_extension` rule to lint against `@IBInspectable`
  properties in `extensions`.  
  [Keith Smiley](https://github.com/keith)

* Add `computed_accessors_order` rule to validate the order of `get` and `set`
  accessors in computed properties and subscripts.  
  [Marcelo Fabri](https://github.com/marcelofabri)
  [#3158](https://github.com/realm/SwiftLint/issues/3158)

* Extend `empty_enum_arguments` rule to support `if case` and `guard case`.  
  [Zsolt Kovács](https://github.com/lordzsolt)
  [#3103](https://github.com/realm/SwiftLint/issues/3103)

* Add `prefer_zero_over_explicit_init` opt-in rule to enforce using
  `.zero` instead of calling constructor with zero arguments
  (e.g. `CGPoint(x: 0, y: 0)`) when using CoreGraphics types.  
  [Anton Nazarov](https://github.com/MortyMerr)
  [#3190](https://github.com/realm/SwiftLint/issues/3190)  

* Add `swiftlint docs` command to easily open online documentation.  
  [417-72KI](https://github.com/417-72KI)

* Add `unneeded_notification_center_removal` rule to warn against using
  `NotificationCenter.removeObserver(self)` in `deinit` since it's not required
  after iOS 9/macOS 10.11.  
  [Amzd](https://github.com/Amzd)
  [#2755](https://github.com/realm/SwiftLint/issues/2755)  

#### Bug Fixes

* Fix UnusedImportRule breaking transitive imports.  
  [keith](https://github.com/keith)

* Fix severity level configuration for `duplicate_imports`.  
  [Yusuke Goto](https://github.com/yusukegoto)

* Fixes false positives for `multiline_parameters_brackets` and
  `multiline_arguments_brackets`.  
  [Noah Gilmore](https://github.com/noahsark769)
  [#3167](https://github.com/realm/SwiftLint/issues/3167)

* Fix conflict of 'opening_brace' with 'implicit_return' for functions
  implicitly returning a closure.  
  [SimplyDanny](https://github.com/SimplyDanny)
  [#3034](https://github.com/realm/SwiftLint/issues/3034)

* Fix false positive on `switch_case_on_newline` rule with `do/catch`
  statements when using Swift 5.3.  
  [Marcelo Fabri](https://github.com/marcelofabri)
  [#3253](https://github.com/realm/SwiftLint/issues/3253)

* Fix false positive uppercase enum case in
  `raw_value_for_camel_cased_codable_enum` rule.  
  [Teameh](https://github.com/teameh)

* Fix false positive in `no_space_in_method_call` rule with multiple trailing
  closures (Swift 5.3).  
  [Marcelo Fabri](https://github.com/marcelofabri)
  [#3259](https://github.com/realm/SwiftLint/issues/3259)

* Fix false negative in `explicit_acl` rule when using `extension` with
  Swift 5.2+.  
  [Marcelo Fabri](https://github.com/marcelofabri)
  [#3186](https://github.com/realm/SwiftLint/issues/3186)

* `closure_parameter_position` now triggers in closures that are not inside a
  function call and also validates captured variables.  
  [Marcelo Fabri](https://github.com/marcelofabri)
  [#3225](https://github.com/realm/SwiftLint/issues/3225)

* Fix some cases where the output would be incomplete when running 
  SwiftLint on Linux.  
  [Marcelo Fabri](https://github.com/marcelofabri)
  [#3214](https://github.com/realm/SwiftLint/issues/3214)
  
* `compiler_protocol_init` now triggers on `IndexSet(arrayLiteral:)`.  
  [Janak Shah](https://github.com/janakshah)
  [#3284](https://github.com/realm/SwiftLint/pull/3284)

* Fix false positives in `extension_access_modifier` rule when using
  Swift 5.2.  
  [Marcelo Fabri](https://github.com/marcelofabri)
  [#3150](https://github.com/realm/SwiftLint/issues/3150)

<<<<<<< HEAD
* Fix .swift-version to use Swift 5.1
  [cfiken](https://github.com/cfiken)
  [#3297](https://github.com/realm/SwiftLint/issues/3297)
=======
* Fix test `testDetectSwiftVersion` for Swift 5.2.5
  [cfiken](https://github.com/cfiken)
  [#3299](https://github.com/realm/SwiftLint/pull/3299)
>>>>>>> 7feb50f0

## 0.39.2: Stay Home

This is the last release to support building with Swift 5.0.x.

#### Breaking

* None.

#### Experimental

* None.

#### Enhancements

* Add configuration options to the `unused_import` rule to require
  explicit import statements for each module referenced in a source
  file (`require_explicit_imports`). When this setting is enabled,
  an `allowed_transitive_imports` setting may also be specified to allow
  a mapping of modules to transitively imported modules. See PR for
  details: https://github.com/realm/SwiftLint/pull/3123  
  [JP Simard](https://github.com/jpsim)
  [#3116](https://github.com/realm/SwiftLint/issues/3116)

#### Bug Fixes

* Fix more false positives in `implicit_getter` rule in extensions when using
  Swift 5.2.  
  [Marcelo Fabri](https://github.com/marcelofabri)
  [#3149](https://github.com/realm/SwiftLint/issues/3149)

* Fix false positives in `redundant_objc_attribute` rule in extensions when 
  using Swift 5.2.  
  [Marcelo Fabri](https://github.com/marcelofabri)

* Fix false positives in `attributes` rule when using `rethrows` using
  Swift 5.2.  
  [JP Simard](https://github.com/jpsim)

* Fix false positives in `valid_ibinspectable` rule when defining inspectable
  properties in class extensions with computed properties using Swift 5.2.  
  [JP Simard](https://github.com/jpsim)

## 0.39.1: The Laundromat has a Rotating Door

#### Breaking

* The new rules introduced in 0.39.0 that depend on SwiftSyntax have been
  temporarily removed as we work out release packaging issues.
    * `prohibited_nan_comparison`
    * `return_value_from_void_function`
    * `tuple_pattern`
    * `void_function_in_ternary`  
  [JP Simard](https://github.com/jpsim)
  [#3105](https://github.com/realm/SwiftLint/issues/3105)

#### Experimental

* None.

#### Enhancements

* None.

#### Bug Fixes

* Fix unused_import rule reported locations and corrections when
  multiple `@testable` imports are involved.  
  [JP Simard](https://github.com/jpsim)

## 0.39.0: A Visitor in the Laundromat

#### Breaking

* Replace all uses of `Int`/`Int64`/`NSRange` representing byte offsets
  to use newly introduced `ByteCount` and `ByteRange` values instead.
  This will minimize the risk of accidentally using a byte-based offset
  in character-based contexts.  
  [Paul Taykalo](https://github.com/PaulTaykalo)
  [JP Simard](https://github.com/jpsim)

* SwiftLint now imports [SwiftSyntax](https://github.com/apple/swift-syntax)
  and requires Xcode 11.0 to build.  
  [Marcelo Fabri](https://github.com/marcelofabri)

#### Experimental

* None.

#### Enhancements

* Add option to pass successfully if no files passed to SwiftLint are lintable.  
  [thedavidharris](https://github.com/thedavidharris)
  [#2608](https://github.com/realm/SwiftLint/issues/2608)i

* Add `deinitializer` type content to `type_contents_order` rule instead of
  grouping it with initializers.  
  [Steven Magdy](https://github.com/StevenMagdy)

* Inline test failure messages to make development of SwiftLint easier. Test
  failures in triggering and non-triggering examples will appear inline in
  their respective files so you can immediately see which cases are working
  and which are not.  
  [ZevEisenberg](https://github.com/ZevEisenberg)
  [#3040](https://github.com/realm/SwiftLint/pull/3040)

* Introduce a new `SyntaxRule` that enables writing rules using
  [SwiftSyntax](https://github.com/apple/swift-syntax).  
  [Marcelo Fabri](https://github.com/marcelofabri)

* Add `tuple_pattern` opt-in rule to warn against using
  assigning variables through a tuple pattern when the left side
  of the assignment contains labels.  
  [Marcelo Fabri](https://github.com/marcelofabri)
  [#2203](https://github.com/realm/SwiftLint/issues/2203)

* Add `return_value_from_void_function` opt-in rule to warn against using
  `return <expression>` in a function that is `Void`.  
  [Marcelo Fabri](https://github.com/marcelofabri)

* Add `void_function_in_ternary` opt-in rule to warn against using
  a ternary operator to call `Void` functions.  
  [Marcelo Fabri](https://github.com/marcelofabri)
  [#2358](https://github.com/realm/SwiftLint/issues/2358)

* Add `only_after_dot` configuration option to `empty_count` rule. With the
  option enabled, `empty_count` rule will ignore variables named `count`.
  By default, this option is disabled.  
  [Zsolt Kovács](https://github.com/lordzsolt)
  [#827](https://github.com/realm/SwiftLint/issues/827)

* Add `prohibited_nan_comparison` opt-in rule to validate using `isNaN`
  instead of comparing values to the `.nan` constant.  
  [Marcelo Fabri](https://github.com/marcelofabri)
  [#2086](https://github.com/realm/SwiftLint/issues/2086)

* Add case `preview_provider` to the order list of `file_types_order` to fix
  an issue with false positives for `PreviewProvider` subclasses in SwiftUI.  
  [Cihat Gündüz](https://github.com/Jeehut)
  [#2860](https://github.com/realm/SwiftLint/issues/2860)

#### Bug Fixes

* Fix false positive in `attributes` rule with `@autoclosure` parameters when
  using Swift 5.2.  
  [Mateusz Matrejek](https://github.com/matrejek)
  [#3079](https://github.com/realm/SwiftLint/issues/3112)

* Fix `discarded_notification_center_observer` false positives when
  capturing observers into an array.  
  [Petteri Huusko](https://github.com/PetteriHuusko)

* Fix crash when non-closed #if was present in file.  
  [PaulTaykalo](https://github.com/PaulTaykalo)

* Fix false positives when line ends with carriage return + line feed.  
  [John Mueller](https://github.com/john-mueller)
  [#3060](https://github.com/realm/SwiftLint/issues/3060)
  
* Implicit_return description now reports current config correctly.
  [John Buckley](https://github.com/nhojb)

* Fix false positive in `implicit_getter` rule in extensions when using
  Swift 5.2.  
  [Marcelo Fabri](https://github.com/marcelofabri)
  [#3074](https://github.com/realm/SwiftLint/issues/3074)

* Do not trigger `optional_enum_case_matching` rule on `_?` as the `?` might
  be required in some situations.  
  [Marcelo Fabri](https://github.com/marcelofabri)
  [#3057](https://github.com/realm/SwiftLint/issues/3057)

* Fix false positive in `attributes` rule with `@escaping` parameters when
  using Swift 5.2.  
  [Marcelo Fabri](https://github.com/marcelofabri)
  [#3079](https://github.com/realm/SwiftLint/issues/3079)

* Fix false positive in `empty_string` rule when using multiline string
  literals.  
  [Marcelo Fabri](https://github.com/marcelofabri)
  [#3100](https://github.com/realm/SwiftLint/issues/3100)

## 0.38.2: Machine Repair Manual

#### Breaking

* None.

#### Experimental

* None.

#### Enhancements

* Add option to configure which kinds of expressions should omit their
  `return` keyword by introducing an `included` configuration for the
  `implicit_return` rule. Supported values are `closure`, `function` and
  `getter`. Defaults to all three.  
  [Sven Münnich](https://github.com/svenmuennich)
  [#2870](https://github.com/realm/SwiftLint/issues/2870)

* Add `--correctable` and `--verbose` arguments to the `rules` command
  to allow displaying only correctable rules, and to always print the
  full configuration details regardless of your terminal width.  
  [Optional Endeavors](https://github.com/optionalendeavors)

* Add `capture_group` option to `custom_rules` for more fine-grained placement
  of the location marker for violating code.  
  [pyrtsa](https://github.com/pyrtsa)

* Add `orphaned_doc_comment` rule to catch doc comments that are not attached
  to any declarations.  
  [Marcelo Fabri](https://github.com/marcelofabri)
  [#2989](https://github.com/realm/SwiftLint/issues/2989)

* Add new indentation opt-in rule (`indentation_width`) checking for
  super-basic additive indentation pattern.  
  [Frederick Pietschmann](https://github.com/fredpi)
  [#227](https://github.com/realm/SwiftLint/issues/227)

* Catch previously missed violations in the `optional_enum_case_matching` rule
  when case expressions involved tuples.  
  [JP Simard](https://github.com/jpsim)

* API docs for SwiftLintFramework are now available at
  [realm.github.io/SwiftLint](https://realm.github.io/SwiftLint). `Rules.md`
  now redirects to the rules directory in the API docs
  [here](https://realm.github.io/SwiftLint/rule-directory.html). Contributors no
  longer need to update rule documentation in PRs as this is now done
  automatically. The rule documentation now includes the default configuration.  
  [JP Simard](https://github.com/jpsim)
  [#1653](https://github.com/realm/SwiftLint/issues/1653)
  [#1704](https://github.com/realm/SwiftLint/issues/1704)
  [#2808](https://github.com/realm/SwiftLint/issues/2808)
  [#2933](https://github.com/realm/SwiftLint/issues/2933)
  [#2961](https://github.com/realm/SwiftLint/issues/2961)

#### Bug Fixes

* Fix issues in `unused_import` rule when correcting violations in files
  containing `@testable` imports where more than the unused imports would be
  removed.  
  [JP Simard](https://github.com/jpsim)

## 0.38.1: Extra Shiny Pulsator Cap

#### Breaking

* None.

#### Experimental

* None.

#### Enhancements

* Make `weak_delegate` rule correctable.  
  [MaxHaertwig](https://github.com/maxhaertwig)

* Allow `SubstitutionCorrectableRule` to return `nil` instead of a correction
  to indicate that a suitable correction couldn't be found for a specific case.  
  [MaxHaertwig](https://github.com/maxhaertwig)

* Add `enum_case_associated_value_count` opt-in rule.  
  [lakpa](https://github.com/lakpa)
  [#2997](https://github.com/realm/SwiftLint/issues/2997)

* Add `optional_enum_case_matching` opt-in rule to validate that
  optional enum cases are matched without using `?` when using Swift 5.1 or
  above. See [SR-7799](https://bugs.swift.org/browse/SR-7799) for more
  details.  
  [Marcelo Fabri](https://github.com/marcelofabri)

* Add `prefer_self_type_over_type_of_self` opt-in rule to enforce using
  `Self` instead of `type(of: self)` when using Swift 5.1 or above.  
  [Marcelo Fabri](https://github.com/marcelofabri)
  [#3003](https://github.com/realm/SwiftLint/issues/3003)

#### Bug Fixes

* Fix crash in `unused_import` rule when unused imports have trailing
  comments.  
  [JP Simard](https://github.com/jpsim)
  [#2990](https://github.com/realm/SwiftLint/issues/2990)

* Handle `@_exported` imports in `unused_import` rule.  
  [JP Simard](https://github.com/jpsim)
  [#2877](https://github.com/realm/SwiftLint/issues/2877)

* Fix false positives from the `unused_declaration` rule involving
  functions in protocol extensions.  
  [JP Simard](https://github.com/jpsim)

* Fix parsing of SwiftLint commands containing a URL in their trailing comment.  
  [Sven Münnich](https://github.com/svenmuennich)

* Added missing parameters to `FileNameConfiguration.consoleDescription`.  
  [timcmiller](https://github.com/timcmiller)
  [#3009](https://github.com/realm/SwiftLint/issues/3009)

* Fix crash when SourceKit returns out of bounds string byte offsets.  
  [JP Simard](https://github.com/jpsim)

## 0.38.0: Toroidal Agitation

#### Breaking

* Replace the `SyntaxToken` and `SyntaxMap` structures used in
  public SwiftLintFramework APIs with a new  `SwiftLintSyntaxToken`
  and `SwiftlintSyntaxMap` wrappers over structures returned from
  SourceKitten.  
  [PaulTaykalo](https://github.com/PaulTaykalo)
  [#2955](https://github.com/realm/SwiftLint/issues/2955)

#### Experimental

* None.

#### Enhancements

* Make `control_statement` rule correctable.  
  [MaxHaertwig](https://github.com/maxhaertwig)

* Add `expiring_todo` opt-in rule to allow developers to mark their
  todos with an expiration date.  
  [Dan Loman](https://github.com/namolnad)
  [#727](https://github.com/realm/SwiftLint/issues/727)

* Support compilation databases for `swiftlint analayze`.  
  [kastiglione](https://github.com/kastiglione)
  [#2962](https://github.com/realm/SwiftLint/issues/2962)

#### Bug Fixes

* Fix false positive for LetVarWhitespaceRule.  
  [PaulTaykalo](https://github.com/PaulTaykalo)
  [#2956](https://github.com/realm/SwiftLint/issues/2956)

* Fix for false-positive identical operands rule.  
  [PaulTaykalo](https://github.com/PaulTaykalo)
  [#2953](https://github.com/realm/SwiftLint/issues/2953)

* Fixed false positive in `opening_brace` rule on anonymous closure.  
  [Andrey Uryadov](https://github.com/a-25)
  [#2879](https://github.com/realm/SwiftLint/issues/2879)

## 0.37.0: Double Load

#### Breaking

* Replace the `[String: SourceKittenRepresentable]` dictionaries used in
  public SwiftLintFramework APIs with a new `SourceKittenDictionary`
  wrapper over dictionaries returned from SourceKitten.  
  [PaulTaykalo](https://github.com/PaulTaykalo)
  [#2922](https://github.com/realm/SwiftLint/issues/2922)

* Update Commandant dependency to version 0.17.0, removing the
  `antitypical/Result` dependency in favor of the Swift standard
  library's `Result` type.  
  [JP Simard](https://github.com/jpsim)

#### Experimental

* None.

#### Enhancements

* Speed up many operations by using SwiftLintFile wrapper over File from
  SourceKitten, caching most members derived from the File.  
  [PaulTaykalo](https://github.com/PaulTaykalo)
  [#2929](https://github.com/realm/SwiftLint/issues/2929)

* Speed up Swiftlint by using swift enums instead of raw values for
  dictionary lookups.  
  [PaulTaykalo](https://github.com/PaulTaykalo)
  [#2924](https://github.com/realm/SwiftLint/issues/2924)

* Speed up Identical Operands rule by using syntaxmap instead of regular
  expressions.  
  [PaulTaykalo](https://github.com/PaulTaykalo)
  [#2918](https://github.com/realm/SwiftLint/issues/2918)

* Speed up syntax token lookups, which can improve performance when
  linting large files.  
  [PaulTaykalo](https://github.com/PaulTaykalo)  
  [#2916](https://github.com/realm/SwiftLint/issues/2916)  

* Use faster comparison in 'file_types_order' rule.  
  [PaulTaykalo](https://github.com/PaulTaykalo)
  [#2949](https://github.com/realm/SwiftLint/issues/2949)

* Speed up recursively executed rules (all AST rules and some others) by
  avoiding the creation of many intermediate collections when
  accumulating results.  
  [PaulTaykalo](https://github.com/PaulTaykalo)
  [#2951](https://github.com/realm/SwiftLint/issues/2951)

* Add GitHub Actions Logging reporter (`github-actions-logging`).  
  [Norio Nomura](https://github.com/norio-nomura)

#### Bug Fixes

* None.

## 0.36.0: 👕👚👗

#### Breaking

* SwiftLint now requires Swift 5.0 or higher to build.  
  [JP Simard](https://github.com/jpsim)

#### Experimental

* None.

#### Enhancements

* Add `contains_over_range_nil_comparison` opt-in rule to prefer
  using `contains` over comparison of `range(of:)` to `nil`.  
  [Colton Schlosser](https://github.com/cltnschlosser)
  [#2776](https://github.com/realm/SwiftLint/issues/2776)

* Make `contains_over_first_not_nil` rule also match `first(where:) == nil`.  
  [Colton Schlosser](https://github.com/cltnschlosser)

* Add two new cases to the Mark rule to detect a Mark using three slashes.  
  [nvanfleet](https://github.com/nvanfleet)
  [#2866](https://github.com/realm/SwiftLint/issues/2866)

* Add `flatmap_over_map_reduce` opt-in rule to prefer
  using `flatMap` over `map { ... }.reduce([], +)`.  
  [Marcelo Fabri](https://github.com/marcelofabri)
  [#2883](https://github.com/realm/SwiftLint/issues/2883)

* Add autocorrection to `syntactic_sugar`.  
  [Ivan Vavilov](https://github.com/vani2)

* Make `toggle_bool` rule substitution correctable.  
  [MaxHaertwig](https://github.com/maxhaertwig)

* Optimize the performance of `redundant_void_return` rule.  
  [Marcelo Fabri](https://github.com/marcelofabri)

* Support building with Swift 5.1 on Linux.  
  [Marcelo Fabri](https://github.com/marcelofabri)
  [#2874](https://github.com/realm/SwiftLint/issues/2874)

* Add `raw_value_for_camel_cased_codable_enum` opt-in rule to enforce raw values
  for camel cased Codable String enum cases.  
  [Marko Pejovic](https://github.com/00FA9A)
  [#2888](https://github.com/realm/SwiftLint/issues/2888)

* Speedup `LetVarWhiteSpacesRule`.  
  [PaulTaykalo](https://github.com/PaulTaykalo)
  [#2901](https://github.com/realm/SwiftLint/issues/2901)  

#### Bug Fixes

* Fix running analyzer rules on the output of builds performed with
  Xcode 11 or later.  
  [JP Simard](https://github.com/jpsim)

## 0.35.0: Secondary Lint Trap

This is the last release to support building with Swift 4.2.x.

#### Breaking

* None.

#### Experimental

* None.

#### Enhancements

* Type name rules considers SwiftUI template code.  
  [atfelix](https://github.com/atfelix)
  [#2791](https://github.com/realm/SwiftLint/issues/2791)

* Add `no_space_in_method_call` rule to validate that there're no spaces
  between the method name and parentheses in a method call.  
  [Marcelo Fabri](https://github.com/marcelofabri)

* Add `contains_over_filter_count` opt-in rule to warn against using
  expressions like `filter(where:).count > 0` instead of `contains(where:)`.  
  [Marcelo Fabri](https://github.com/marcelofabri)
  [#2803](https://github.com/realm/SwiftLint/issues/2803)

* Add `contains_over_filter_is_empty` opt-in rule to warn against using
  expressions like `filter(where:).isEmpty` instead of `contains(where:)`.  
  [Marcelo Fabri](https://github.com/marcelofabri)

* Add `empty_collection_literal` opt-in rule to prefer using `isEmpty` to
  comparison to `[]` or `[:]`.  
  [Colton Schlosser](https://github.com/cltnschlosser)
  [#2807](https://github.com/realm/SwiftLint/issues/2807)

#### Bug Fixes

* Fixed false positive in `colon` rule inside guard and ternary operator.  
  [Andrey Uryadov](https://github.com/a-25)
  [#2806](https://github.com/realm/SwiftLint/issues/2806)

* Release memory created for sourcekitd requests.  
  [Colton Schlosser](https://github.com/cltnschlosser)
  [#2812](https://github.com/realm/SwiftLint/issues/2812)

* Fix `swiftlint rules` output table formatting.  
  [JP Simard](https://github.com/jpsim)
  [#2787](https://github.com/realm/SwiftLint/issues/2787)

* Don't trigger `missing_docs` violations when implementing `deinit`.  
  [Marcelo Fabri](https://github.com/marcelofabri)
  [#2690](https://github.com/realm/SwiftLint/issues/2690)

* Fix `unused_import` rule false positive when only operators from the module
  are used.  
  [Timofey Solonin](https://github.com/biboran)
  [#2737](https://github.com/realm/SwiftLint/issues/2737)

* Avoid triggering `redundant_type_annotation` rule when declaring
  `IBInspectable` properties.  
  [Marcelo Fabri](https://github.com/marcelofabri)
  [#2842](https://github.com/realm/SwiftLint/issues/2842)

* Don't trigger `missing_docs` violations on extensions.  
  [Marcelo Fabri](https://github.com/marcelofabri)
  [#2851](https://github.com/realm/SwiftLint/issues/2851)

## 0.34.0: Anti-Static Wool Dryer Balls

#### Breaking

* To enable collecting rules, many breaking changes to `SwiftLintFramework`'s
  public API were made the `Linter` type was significantely changed, and a new
  `CollectedLinter` type was introduced. Many public `SwiftLintFramework` APIs
  that interacted with `Linter` have also been affected. More new types and
  protocols were added such as `RuleStorage`, `AnyCollectingRule`,
  `CollectingRule`, `CollectingCorrectableRule`.
  We are not aware of any significant users of the `SwiftLintFramework` library,
  so if you are affected by this, please reach out to SwiftLint contributors by
  filing a GitHub issue about your use case.  
  [Elliott Williams](https://github.com/elliottwilliams)
  [JP Simard](https://github.com/jpsim)

#### Experimental

* Add a two-stage `CollectingRule` protocol to support rules that collect data
  from all files before validating. Collecting rules implement a `collect`
  method which is called once for every file, before _any_ file is checked for
  violations. By collecting, rules can be written which validate across
  multiple files for things like unused declarations.  
  [Elliott Williams](https://github.com/elliottwilliams)
  [#2431](https://github.com/realm/SwiftLint/issues/2431)

* Add a new `unused_declaration` analyzer rule to lint for unused declarations.
  By default, detects unused `fileprivate`, `private` and `internal`
  declarations. Configure the rule with `include_public_and_open: true` to
  also detect unused `public` and `open` declarations.  
  [JP Simard](https://github.com/jpsim)

* Completely remove the `unused_private_declaration` rule. Please use
  `unused_declaration` instead.  
  [JP Simard](https://github.com/jpsim)

#### Enhancements

* Added 'file_name_no_space' opt-in rule.  
  [timcmiller](https://github.com/timcmiller)
  [#3007](https://github.com/realm/SwiftLint/issues/3007)

#### Bug Fixes

* None.

## 0.33.1: Coin-Operated Property Wrapper

#### Breaking

* None.

#### Experimental

* None.

#### Enhancements

* Significantly improve performance when running with a large number of cached
  configurations or when running with many cached results.
  This was done by splitting each configuration to have its own cache and by
  encoding the cache as a binary property list instead of json.  
  [Colton Schlosser](https://github.com/cltnschlosser)
  [JP Simard](https://github.com/jpsim)

* Several public types in SwiftLintFramework have added `Codable` conformance:
  Location, RuleDescription, RuleKind, StyleViolation, SwiftVersion,
  ViolationSeverity.  
  [JP Simard](https://github.com/jpsim)

* Print full relative path to file in log output when it matches the file name
  of another path being linted.  
  [Keith Smiley](https://github.com/keith)

#### Bug Fixes

* Don't trigger `vertical_parameter_alignment` violations when using parameters
  with attributes such as `@ViewBuilder` in function declarations.  
  [Marcelo Fabri](https://github.com/marcelofabri)
  [#2792](https://github.com/realm/SwiftLint/issues/2792)

* Fix false positive in `function_default_parameter_at_end` rule when using
  a closure parameter with default value.  
  [Marcelo Fabri](https://github.com/marcelofabri)
  [#2788](https://github.com/realm/SwiftLint/issues/2788)

## 0.33.0: Worldwide Dryers Conference

#### Breaking

* Remove the `weak_computed_property` rule. Please see linked issue for
  discussion and rationale.  
  [JP Simard](https://github.com/jpsim)
  [#2712](https://github.com/realm/SwiftLint/issues/2712)

#### Experimental

* None.

#### Enhancements

* Add `" - "` delimiter to allow commenting SwiftLint commands without triggering
  `superfluous_disable_command`.  
  [Kevin Randrup](https://github.com/kevinrandrup)

* Make `testSimulateHomebrewTest()` test opt-in because it may fail on unknown
  condition. Set `SWIFTLINT_FRAMEWORK_TEST_ENABLE_SIMULATE_HOMEBREW_TEST`
  environment variable to test like:
    ```terminal.sh-session
    $ SWIFTLINT_FRAMEWORK_TEST_ENABLE_SIMULATE_HOMEBREW_TEST=1 \
    swift test --filter testSimulateHomebrewTest
    ```  
  [Norio Nomura](https://github.com/norio-nomura)

* Add option to configure how nested types should be separated in file names by
  introducting `nested_type_separator` configuration for the `file_name` rule.  
  [Frederick Pietschmann](https://github.com/fredpi)
  [#2717](https://github.com/realm/SwiftLint/issues/2717)

* Add `unowned_variable_capture` opt-in rule to warn against unowned captures
  in closures when using Swift 5.  
  [Marcelo Fabri](https://github.com/marcelofabri)
  [#2097](https://github.com/realm/SwiftLint/issues/2097)

* Don't trigger a `no_fallthrough_only` violation if next case is an
  `@unknown default`.  
  [Marcelo Fabri](https://github.com/marcelofabri)
  [#2696](https://github.com/realm/SwiftLint/issues/2696)

* Add `duplicate_enum_cases` rule to validate that an enum doesn't contain
  duplicated cases, as it's impossible to switch on it
  (see [SR-10077](https://bugs.swift.org/browse/SR-10077) for details).  
  [Marcelo Fabri](https://github.com/marcelofabri)
  [#2676](https://github.com/realm/SwiftLint/issues/2676)

* Add `legacy_multiple` opt-in rule to warn against using the remainder operator
  (`%`) checking for a remainder of zero when using Swift 5.  
  [Marcelo Fabri](https://github.com/marcelofabri)
  [#2612](https://github.com/realm/SwiftLint/issues/2612)

#### Bug Fixes

* Don't trigger `redundant_void_return` violations when using `subscript` as the
  return type is required.  
  [Marcelo Fabri](https://github.com/marcelofabri)

* Skip module import if cursor info is missing module info.  
  [alvarhansen](https://github.com/alvarhansen)
  [#2746](https://github.com/realm/SwiftLint/issues/2746)

* Don't trigger `file_types_order` violations in files only containing
  extensions.  
  [Sam Rayner](https://github.com/samrayner)
  [#2749](https://github.com/realm/SwiftLint/issues/2749)

* Force-unwrapping `self` should trigger a violation of the `force_unwrapping`
  rule.  
  [Dalton Claybrook](https://github.com/daltonclaybrook)
  [#2759](https://github.com/realm/SwiftLint/issues/2759)

## 0.32.0: Wash-N-Fold-N-Reduce

#### Breaking

* None.

#### Experimental

* None.

#### Enhancements

* Add `reduce_boolean` rule to prefer simpler constructs over `reduce(Boolean)`.  
  [Xavier Lowmiller](https://github.com/xavierLowmiller)
  [#2675](https://github.com/realm/SwiftLint/issues/2675)

* Add `nsobject_prefer_isequal` rule to warn against implementing `==` on an
  `NSObject` subclass as calling `isEqual` (i.e. when using the class from
  Objective-C) will not use the defined `==` method.  
  [Matthew Healy](https://github.com/matthew-healy)
  [#2663](https://github.com/realm/SwiftLint/pull/2663)

* Add `reduce_into` opt-in rule to encourage the use of `reduce(into:_:)`
  instead of `reduce(_:_:)` which is less performant.  
  [Dalton Claybrook](https://github.com/daltonclaybrook)
  [#2658](https://github.com/realm/SwiftLint/issues/2658)

* Remove @ mark to fix invalid link in Rules.md.  
  [Hiroki Nagasawa](https://github.com/pixyzehn)
  [#2669](https://github.com/realm/SwiftLint/pull/2669)

* Add new opt-in rule `file_types_order` to specify how the types in a file
  should be sorted.  
  [Cihat Gündüz](https://github.com/Dschee)
  [#2294](https://github.com/realm/SwiftLint/issues/2294)

* Add new opt-in rule `type_contents_order` to specify the order of subtypes,
  properties, methods & more within a type.  
  [Cihat Gündüz](https://github.com/Dschee)
  [#2294](https://github.com/realm/SwiftLint/issues/2294)

* Add `nslocalizedstring_require_bundle` rule to ensure calls to
  `NSLocalizedString` specify the bundle where the strings file is located.  
  [Matthew Healy](https://github.com/matthew-healy)
  [#2595](https://github.com/realm/SwiftLint/issues/2595)

* `contains_over_first_not_nil` rule now also checks for `firstIndex(where:)`.  
  [Marcelo Fabri](https://github.com/marcelofabri)
  [#2678](https://github.com/realm/SwiftLint/issues/2678)

* Add `unused_capture_list` rule to ensure that all references in a closure
  capture list are used.  
  [Dalton Claybrook](https://github.com/daltonclaybrook)
  [#2715](https://github.com/realm/SwiftLint/issues/2715)

* SwiftLint can now be compiled using Xcode 10.2.  
  [Marcelo Fabri](https://github.com/marcelofabri)
  [Norio Nomura](https://github.com/norio-nomura)
  [#2693](https://github.com/realm/SwiftLint/issues/2693)

#### Bug Fixes

* Fix bug where SwiftLint ignores excluded files list in a nested configuration
  file.  
  [Dylan Bruschi](https://github.com/Bruschidy54)
  [#2447](https://github.com/realm/SwiftLint/issues/2447)

* `colon` rule now catches violations when declaring generic types with
  inheritance or protocol conformance.  
  [Marcelo Fabri](https://github.com/marcelofabri)
  [#2628](https://github.com/realm/SwiftLint/issues/2628)

* `discarded_notification_center_observer` rule now checks if the observer is
  added to any collection or passed to a function before triggering the
  violation.  
  [jsloop42](https://github.com/jsloop42)
  [#2684](https://github.com/realm/SwiftLint/issues/2684)

* Fix false positives on `number_separator` when the number is wrapped in
  parentheses.  
  [Dalton Claybrook](https://github.com/daltonclaybrook)
  [#2683](https://github.com/realm/SwiftLint/issues/2683)

* Fix false positives on `sorted_first_last` when calling `firstIndex` and
  `lastIndex` method.
  [Taiki Komaba](https://github.com/r-plus)
  [#2700](https://github.com/realm/SwiftLint/issues/2700)

* Fix crash when running on Linux with Swift 5 without specifying a `--path`
  value or specifying an empty string.  
  [Keith Smiley](https://github.com/keith)
  [#2703](https://github.com/realm/SwiftLint/issues/2703)

* Fix false positives on `explicit_acl` and `explicit_top_level_acl` rules when
  declaring extensions that add protocol conformances with Swift 5.  
  [Marcelo Fabri](https://github.com/marcelofabri)
  [#2705](https://github.com/realm/SwiftLint/issues/2705)

* Let `disable all` command override `superfluous_disable_command` rule.  
  [Frederick Pietschmann](https://github.com/fredpi)
  [#2670](https://github.com/realm/SwiftLint/issues/2670)

* Fix issues in `explict_acl`, `redundant_set_access_control` and
  `explicit_top_level_acl` rules when using Swift 5.  
  [Marcelo Fabri](https://github.com/marcelofabri)
  [#2694](https://github.com/realm/SwiftLint/issues/2694)

## 0.31.0: Busy Laundromat

#### Breaking

* None.

#### Experimental

* None.

#### Enhancements

* Add `deployment_target` rule to validate that `@availability` attributes and
  `#available` conditions are not using a version that is satisfied by the
  deployment target. Since SwiftLint can't read an Xcode project, you need to
  configure this rule with these keys: `iOS_deployment_target`,
  `macOS_deployment_target`, `watchOS_deployment_target` and
  `tvOS_deployment_target`. By default, these values are configured with the
  minimum versions supported by Swift.  
  [Marcelo Fabri](https://github.com/marcelofabri)
  [#2589](https://github.com/realm/SwiftLint/issues/2589)

* Add `weak_computed_property` rule to warn against using `weak` in a computed
  property as it has no effect.  
  [Marcelo Fabri](https://github.com/marcelofabri)
  [#2596](https://github.com/realm/SwiftLint/issues/2596)

* Add `SwiftVersion.five` and automatically detect it when computing
  `SwiftVersion.current`.  
  [JP Simard](https://github.com/jpsim)

* Make `redundant_objc_attribute` rule autocorrectable.  
  [Daniel Metzing](https://github.com/dirtydanee)

* Add `required_deinit` opt-in rule to ensure that all classes have a deinit
  method. The purpose of this is to make memory leak debugging easier so all
  classes have a place to set a breakpoint to track deallocation.  
  [Ben Staveley-Taylor](https://github.com/BenStaveleyTaylor)
  [#2620](https://github.com/realm/SwiftLint/issues/2620)

* `nimble_operator` now warns about `beTrue()` and `beFalse()`.  
  [Igor-Palaguta](https://github.com/Igor-Palaguta)
  [#2613](https://github.com/realm/SwiftLint/issues/2613)

* Warn if a configured rule is not enabled.  
  [Marcelo Fabri](https://github.com/marcelofabri)
  [#1350](https://github.com/realm/SwiftLint/issues/1350)

* Add `exclude_ranges` option to `number_separator` for exclusion.  
  [Cihat Gündüz](https://github.com/Dschee)
  [#2637](https://github.com/realm/SwiftLint/issues/2637)

#### Bug Fixes

* Fix false positives on `no_grouping_extension` rule when using `where`
  clause.  
  [Almaz Ibragimov](https://github.com/almazrafi)

* Fix `explicit_type_interface` when used in statements.  
  [Daniel Metzing](https://github.com/dirtydanee)
  [#2154](https://github.com/realm/SwiftLint/issues/2154)

* Fix `lower_acl_than_parent` when linting with Swift 5.  
  [JP Simard](https://github.com/jpsim)
  [#2607](https://github.com/realm/SwiftLint/issues/2607)

* Fix `let_var_whitespace` with `#warning`.  
  [Igor-Palaguta](https://github.com/Igor-Palaguta)
  [#2544](https://github.com/realm/SwiftLint/issues/2544)

* Fix excessive `superfluous_disable_command` violations being reported when
  using an invalid rule identifier in a disable command.  
  [Marcelo Fabri](https://github.com/marcelofabri)
  [#2623](https://github.com/realm/SwiftLint/issues/2623)

* Fix `explicit_type_interface` with `allow_redundancy` when assigning type
  references to variables.  
  [Cihat Gündüz](https://github.com/Dschee)
  [#2636](https://github.com/realm/SwiftLint/issues/2636)

* Fix `unused_closure_parameter` when argument is named `self`.  
  [Cihat Gündüz](https://github.com/Dschee)
  [#2437](https://github.com/realm/SwiftLint/issues/2437)

* Fix `first_where` for some calls on Realm collection types.  
  [Cihat Gündüz](https://github.com/Dschee)
  [#1930](https://github.com/realm/SwiftLint/issues/1930)

## 0.30.1: Localized Stain Remover

#### Breaking

* None.

#### Experimental

* Silence `CodingKeys` violations in `unused_private_declaration` since these
  should always be intentional violations.  
  [Kim de Vos](https://github.com/kimdv)
  [#2573](https://github.com/realm/SwiftLint/issues/2573)

#### Enhancements

* Add `nslocalizedstring_key` opt-in rule to validate that keys used in
  `NSLocalizedString` calls are static strings, so `genstrings` will be
  able to find them.  
  [Marcelo Fabri](https://github.com/marcelofabri)

#### Bug Fixes

* Fix false positives on `trailing_closure` rule when using anonymous closure
  calls.  
  [Marcelo Fabri](https://github.com/marcelofabri)
  [#2159](https://github.com/realm/SwiftLint/issues/2159)

* Fix false positives on `array_init` rule when using prefix operators.  
  [Marcelo Fabri](https://github.com/marcelofabri)
  [#1877](https://github.com/realm/SwiftLint/issues/1877)

* Exclude files defined in the `excluded` value of SwiftLint's configuration
  when `--use-script-input-files` and `--force-exclude` are specified.  
  [Luis Valdés](https://github.com/luvacu)
  [#591](https://github.com/realm/SwiftLint/issues/591)

## 0.30.0: A New Washer and Dryer Set

#### Breaking

* None.

#### Experimental

* None.

#### Enhancements

* Add `duplicate_imports` rule to prevent importing the same module twice.  
  [Samuel Susla](https://github.com/sammy-sc)
  [#1881](https://github.com/realm/SwiftLint/issues/1881)

* Add `unused_setter_value` rule to validate that setter arguments are
  used in properties.  
  [Marcelo Fabri](https://github.com/marcelofabri)
  [#1136](https://github.com/realm/SwiftLint/issues/1136)

* Add `only_single_muted_parameter` configuration on `trailing_closure` rule
  to only enforce using trailing closure on functions that take one single
  muted parameter.  
  [Marcelo Fabri](https://github.com/marcelofabri)

#### Bug Fixes

* Fix false positives on `identical_operands` rule when the right side of the
  operand has a chained optional.  
  [JP Simard](https://github.com/jpsim)
  [#2564](https://github.com/realm/SwiftLint/issues/2564)

## 0.29.4: In-Unit Operands

#### Breaking

* None.

#### Experimental

* Fix `unused_import` correction deleting unrelated ranges when there are
  multiple violations in a single file.  
  [JP Simard](https://github.com/jpsim)
  [#2561](https://github.com/realm/SwiftLint/issues/2561)

#### Enhancements

* Add `strong_iboutlet` opt-in rule to enforce that `@IBOutlet`s are not
  declared as `weak`.  
  [Marcelo Fabri](https://github.com/marcelofabri)
  [#2433](https://github.com/realm/SwiftLint/issues/2433)

#### Bug Fixes

* Fix inaccessible custom rules in nested configurations.  
  [Timofey Solonin](https://github.com/biboran)
  [#1815](https://github.com/realm/SwiftLint/issues/1815)
  [#2441](https://github.com/realm/SwiftLint/issues/2441)

* Improve `superfluous_disable_command` to warn against disabling non-existent
  rules.  
  [Kim de Vos](https://github.com/kimdv)
  [#2348](https://github.com/realm/SwiftLint/issues/2348)

* Fix false positives on `identical_operands` rule when the right side of the
  operand does not terminate.  
  [Xavier Lowmiller](https://github.com/xavierLowmiller)
  [#2467](https://github.com/realm/SwiftLint/issues/2467)

## 0.29.3: Entangled Agitator

#### Breaking

* None.

#### Experimental

* Skip `@IBInspectable` and `deinit` declarations in
  `unused_private_declaration`.  
  [JP Simard](https://github.com/jpsim)

#### Enhancements

* Allow configuring `discouraged_object_literal` rule to only discourage one
  kind of object literal.  
  [Marcelo Fabri](https://github.com/marcelofabri)
  [#2439](https://github.com/realm/SwiftLint/issues/2439)

* Adds `xct_specific_matcher` opt-in rule to enforce specific matchers
  over `XCTAssertEqual` and `XCTAssertNotEqual`.  
  [Ornithologist Coder](https://github.com/ornithocoder)
  [#1874](https://github.com/realm/SwiftLint/issues/1874)

* Add `last_where` opt-in rule that warns against using
  `.filter { /* ... */ }.last` in collections, as
  `.last(where: { /* ... */ })` is more efficient.  
  [Marcelo Fabri](https://github.com/marcelofabri)

* Add `unused_control_flow_label` rule to validate that control flow labels are
  used.  
  [Marcelo Fabri](https://github.com/marcelofabri)
  [#2227](https://github.com/realm/SwiftLint/issues/2227)

#### Bug Fixes

* Fix false positives on `first_where` rule when calling `filter` without a
  closure parameter (for example on a Realm collection).  
  [Marcelo Fabri](https://github.com/marcelofabri)

* Fix false positives on `sorted_first_last` rule when calling `sorted` with
  a different argument than `by:` (e.g. on a Realm collection).  
  [Marcelo Fabri](https://github.com/marcelofabri)
  [#2533](https://github.com/realm/SwiftLint/issues/2533)

* Fix false positives on `redundant_objc_attribute` rule when using nested
  types.  
  [Marcelo Fabri](https://github.com/marcelofabri)
  [#2539](https://github.com/realm/SwiftLint/issues/2539)

* Fix false positives on `vertical_whitespace_between_cases` rule when a blank
  line is present but it contains trailing whitespace.  
  [Ben Staveley-Taylor](https://github.com/BenStaveleyTaylor)
  [#2538](https://github.com/realm/SwiftLint/issues/2538)

## 0.29.2: Washateria

#### Breaking

* None.

#### Experimental

* None.

#### Enhancements

* Add new opt-in rule `vertical_whitespace_opening_braces` to warn against empty
  lines after opening braces.  
  [Cihat Gündüz](https://github.com/Dschee)
  [#1518](https://github.com/realm/SwiftLint/issues/1518)

* Add new opt-in rule `vertical_whitespace_closing_braces` to warn against empty
  lines before closing braces.  
  [Cihat Gündüz](https://github.com/Dschee)
  [#1518](https://github.com/realm/SwiftLint/issues/1518)

* Improve performance for `unused_private_declaration` and `unused_import` rules
  for large files.  
  [Niil Öhlin](https://github.com/niilohlin)

* Add new `legacy_hashing` rule to encourage the use of Swift 4.2's new hashing
  interface.  
  [Kim de Vos](https://github.com/kimdv)
  [#2108](https://github.com/realm/SwiftLint/issues/2108)

* Improve `private_unit_test` rule to allow private classes with `@objc`
  attribute.  
  [Kim de Vos](https://github.com/kimdv)
  [#2282](https://github.com/realm/SwiftLint/issues/2282)

* Support glob patterns without the star.  
  [Maksym Grebenets](https://github.com/mgrebenets)

* Make `modifier_order` rule autocorrectable.  
  [Timofey Solonin](https://github.com/biboran)
  [#2353](https://github.com/realm/SwiftLint/issues/2353)

#### Bug Fixes

* Fix false positives in `redundant_objc_attribute` for private declarations
  under `@objcMembers`.  
  [Daniel Metzing](https://github.com/dirtydanee)
  [#2499](https://github.com/realm/SwiftLint/issues/2499)

* Fix an error when pulling SwiftLint as a dependency using Carthage.  
  [JP Simard](https://github.com/jpsim)

* Non-string values specified in `swiftlint_version` now fail the lint if
  it doesn't match the version.  
  [JP Simard](https://github.com/jpsim)
  [#2518](https://github.com/realm/SwiftLint/issues/2518)

## 0.29.1: There’s Always More Laundry

#### Breaking

* None.

#### Experimental

* None.

#### Enhancements

* Add `redundant_objc_attribute` to warn against already implied `@objc`
  attribute.  
  [Daniel Metzing](https://github.com/dirtydanee)
  [#2193](https://github.com/realm/SwiftLint/issues/2193)

* Add `vertical_whitespace_between_cases` opt-in rule to enforce a single
  empty line between switch cases.  
  [Cihat Gündüz](https://github.com/Dschee)
  [#1517](https://github.com/realm/SwiftLint/issues/1517)

* Add `multiline_arguments_brackets` opt-in rule to warn against multiline
  function call arguments with surrounding brackets without newline.  
  [Cihat Gündüz](https://github.com/Dschee)
  [#2306](https://github.com/realm/SwiftLint/issues/2306)

* Add `multiline_literal_brackets` opt-in rule to warn against multiline
  literal arrays & dictionaries with surrounding brackets without newline.  
  [Cihat Gündüz](https://github.com/Dschee)
  [#2306](https://github.com/realm/SwiftLint/issues/2306)

* Add `multiline_parameters_brackets` opt-in rule to warn against multiline
  function definition parameters with surrounding brackets without newline.  
  [Cihat Gündüz](https://github.com/Dschee)
  [#2306](https://github.com/realm/SwiftLint/issues/2306)

* Ignore unspecified modifiers in `modifier_order`.  
  [Timofey Solonin](https://github.com/biboran)
  [#2435](https://github.com/realm/SwiftLint/issues/2435)

* The `lint` command now exits with a code of 2 when not using pinned
  version defined as `swiftlint_version` in the configuration file.  
  [Kim de Vos](https://github.com/kimdv)
  [#2074](https://github.com/realm/SwiftLint/issues/2074)

#### Bug Fixes

* Fix false positive in `nimble_operator` rule.  
  [Marcelo Fabri](https://github.com/marcelofabri)
  [#2489](https://github.com/realm/SwiftLint/issues/2489)

* Fix false positives on `explicit_type_interface` rule when
  configured with option `allowRedundancy` set to `true`.  
  [Cihat Gündüz](https://github.com/Dschee)
  [#2425](https://github.com/realm/SwiftLint/issues/2425)

* Only mark custom rules as 'enabled in your config' in the output of the
  `rules` command when there are one or more configured custom rules.  
  [jhildensperger](https://github.com/jhildensperger)

* Fix wrong correction when removing testable imports with the `unused_import`
  rule.  
  [JP Simard](https://github.com/jpsim)

* Fix false positive with the `unused_import` rule when importing Foundation
  when there are attributes in that file requiring Foundation.  
  [JP Simard](https://github.com/jpsim)

## 0.29.0: A Laundry List of Changes

#### Breaking

* SwiftLint now requires Swift 4.2 or higher to build.  
  [JP Simard](https://github.com/jpsim)

#### Experimental

* None.

#### Enhancements

* Improve the performance of saving or reading cached lint results on platforms
  with CommonCrypto.  
  [JP Simard](https://github.com/jpsim)

* Add `markdown` reporter which outputs markdown-formatted tables, ideal for
  rendering in GitLab or GitHub.  
  [Dani Vela](https://github.com/madcato)

* Add `testSimulateHomebrewTest()` to `IntegrationTests` that simulates test in
  `homebrew-core/Formula/swiftlint.rb` within sandbox.  
  [Norio Nomura](https://github.com/norio-nomura)

#### Bug Fixes

* Fix compiler warnings when building with Swift 4.2 introduced in the last
  release.  
  [JP Simard](https://github.com/jpsim)

* Fix false positive in `explicit_init` rule.  
  [Dominic Freeston](https://github.com/dominicfreeston)

* Fix `toggle_bool` false positive violation when comparing object parameter to
  an equally named variable.  
  [Timofey Solonin](https://github.com/biboran)
  [#2471](https://github.com/realm/SwiftLint/issues/2471)

* Fix false positive on file_name rule with specific patterns.  
  [Cihat Gündüz](https://github.com/Dschee)
  [#2417](https://github.com/realm/SwiftLint/issues/2417)

* Fix crash in `no_fallthrough_only` and potentially other rules when linting
  files with unicode characters in certain locations.  
  [JP Simard](https://github.com/jpsim)
  [#2276](https://github.com/realm/SwiftLint/issues/2276)

* Fix violations with no character/column location not being reported in
  `xcpretty`. Now violations with no column location default to a column value
  of `1` indicating the start of the line.  
  [JP Simard](https://github.com/jpsim)
  [#2267](https://github.com/realm/SwiftLint/issues/2267)

## 0.28.2: EnviroBoost Plus

#### Breaking

* None.

#### Experimental

* None.

#### Enhancements

* Add `SWIFTLINT_DISABLE_SOURCEKIT` environment variable to allow running
  SwiftLint without connecting to SourceKit. This will run a subset of rules
  that don't require SourceKit, which is useful when running in a sandboxed
  setting such as in Homebrew's CI.  
  [Norio Nomura](https://github.com/norio-nomura)

#### Bug Fixes

* None.

## 0.28.1: EnviroBoost

This is the last release to support building with Swift 4.0 and Swift 4.1.

#### Breaking

* None.

#### Experimental

* None.

#### Enhancements

* None.

#### Bug Fixes

* Improve the performance of collecting which files to lint by up to 3.5x.  
  [JP Simard](https://github.com/jpsim)

* Improve the performance of looking up cached lint results by up to 10x for
  complex configurations.  
  [JP Simard](https://github.com/jpsim)

## 0.28.0: EcoBoost

#### Breaking

* Completely remove the `--use-tabs` option of the `autocorrect` command that
  was deprecated in 0.24.1. In its place, define an `indentation` key in your
  configuration files.  
  [JP Simard](https://github.com/jpsim)

#### Experimental

* Add a new `swiftlint analyze` command which can lint Swift files using the
  full type-checked AST. Rules of the `AnalyzerRule` type will be added over
  time. The compiler log path containing the clean `swiftc` build command
  invocation (incremental builds will fail) must be passed to `analyze` via
  the `--compiler-log-path` flag.
  e.g. `--compiler-log-path /path/to/xcodebuild.log`  
  [JP Simard](https://github.com/jpsim)

* Add an `explicit_self` analyzer rule to enforce the use of explicit references
  to `self.` when accessing instance variables or functions.  
  [JP Simard](https://github.com/jpsim)
  [#321](https://github.com/realm/SwiftLint/issues/321)

* Add an `unused_import` analyzer rule to lint for unnecessary imports.  
  [JP Simard](https://github.com/jpsim)
  [#2248](https://github.com/realm/SwiftLint/issues/2248)

* Add an `unused_private_declaration` analyzer rule to lint for unused private
  declarations.  
  [JP Simard](https://github.com/jpsim)

#### Enhancements

* Add `legacy_random` opt-in rule to encourage the use of `.random(in:)`
  instead of `arc4random`, `arc4random_uniform`, and `drand48`.  
  [Joshua Kaplan](https://github.com/yhkaplan)

* Improve performance of `line_length` and
  `multiple_closures_with_trailing_closure` rules.  
  [Marcelo Fabri](https://github.com/marcelofabri)

* Add `closure_body_length` opt-in rule to enforce the maximum number
  of lines a closure should have. Requires Swift 4.2.  
  [Ornithologist Coder](https://github.com/ornithocoder)
  [#52](https://github.com/realm/SwiftLint/issues/52)

* Add SonarQube reporter.  
  [Yusuke Ohashi](https://github.com/junkpiano)
  [#2350](https://github.com/realm/SwiftLint/issues/2350)

* Add `prohibited_interface_builder` opt-in rule to validate that `@IBOutlet`s
  and `@IBAction`s are not used.  
  [Marcelo Fabri](https://github.com/marcelofabri)
  [#2365](https://github.com/realm/SwiftLint/issues/2365)

* Add `inert_defer` rule to validate that `defer` is not used at the end of a
  scope.  
  [Marcelo Fabri](https://github.com/marcelofabri)
  [#2123](https://github.com/realm/SwiftLint/issues/2123)

* Add `toggle_bool` opt-in rule which suggests using `someBool.toggle()` over
  `someBool = !someBool`. Requires Swift 4.2.  
  [Dalton Claybrook](https://github.com/daltonclaybrook)
  [#2369](https://github.com/realm/SwiftLint/issues/2369)

* Add `identical_operands` opt-in rule to validate that operands are different
  expressions in comparisons.  
  [Marcelo Fabri](https://github.com/marcelofabri)
  [#1371](https://github.com/realm/SwiftLint/issues/1371)

* Add `collection_alignment` opt-in rule to validate that all elements in a
  collection literal are aligned vertically.  
  [Dalton Claybrook](https://github.com/daltonclaybrook)
  [#2326](https://github.com/realm/SwiftLint/issues/2326)

* Add `static_operator` opt-in rule to enforce that operators are declared as
  static functions instead of free functions.  
  [Marcelo Fabri](https://github.com/marcelofabri)
  [#2395](https://github.com/realm/SwiftLint/issues/2395)

* Specify what type of compiler protocol initializer violated the
  `compiler_protocol_init` rule.  
  [Timofey Solonin](https://github.com/biboran)
  [#2422](https://github.com/realm/SwiftLint/issues/2422)

#### Bug Fixes

* Fix `comma` rule false positives on object literals (for example, images).  
  [Marcelo Fabri](https://github.com/marcelofabri)
  [#2345](https://github.com/realm/SwiftLint/issues/2345)

* Fix false positive on `file_name` rule when using nested types.  
  [Marcelo Fabri](https://github.com/marcelofabri)
  [#2325](https://github.com/realm/SwiftLint/issues/2325)

* Fix crash on `multiline_function_chains` rule when using some special
  characters inside the function calls.  
  [Marcelo Fabri](https://github.com/marcelofabri)
  [#2360](https://github.com/realm/SwiftLint/issues/2360)

* Change `autocorrect --format` to run format before autocorrect, fixing
  conflicts between default indentation and rules which modify indentation
  (i.e. `closure_end_indentation`).  
  [Ornithologist Coder](https://github.com/ornithocoder)
  [#2374](https://github.com/realm/SwiftLint/issues/2374)

* Fix false positive on `empty_count` rule when assessing binary, octal and
  hexadecimal integer literals.  
  [Timofey Solonin](https://github.com/biboran)
  [#2423](https://github.com/realm/SwiftLint/issues/2423)

## 0.27.0: Heavy Duty

#### Breaking

* None.

#### Enhancements

* Append `modifier_order` description with failure reason.  
  [Daniel Metzing](https://github.com/dirtydanee)
  [#2269](https://github.com/realm/SwiftLint/pull/2269)

* Decrease default severity of `superfluous_disable_command` to `warning`.  
  [Frederick Pietschmann](https://github.com/fredpi)
  [#2250](https://github.com/realm/SwiftLint/issues/2250)

* Don't touch files when running `autocorrect --format` if the contents haven't
  changed.  
  [Marcelo Fabri](https://github.com/marcelofabri)
  [#2249](https://github.com/realm/SwiftLint/issues/2249)

* Add `only_enforce_after_first_closure_on_first_line` configuration
  to `multiline_arguments`  
  [Mike Ciesielka](https://github.com/maciesielka)
  [#1896](https://github.com/realm/SwiftLint/issues/1896)

* Add `anyobject_protocol` opt-in rule which suggests using `AnyObject` over
  `class` for class-only protocols.  
  [Ornithologist Coder](https://github.com/ornithocoder)
  [#2283](https://github.com/realm/SwiftLint/issues/2283)

* Add options `prefix_pattern` and `suffix_pattern` to rule `file_name`.  
  [Cihat Gündüz](https://github.com/Dschee)
  [#2309](https://github.com/realm/SwiftLint/issues/2309)

* Add new bool config option `if_only` to rule `conditional_returns_on_newline`
  to specify that the rule should only be applied to `if` statements.  
  [Cihat Gündüz](https://github.com/Dschee)
  [#2307](https://github.com/realm/SwiftLint/issues/2307)

* Add support for globs in `excluded` file paths.  
  [Keith Smiley](https://github.com/keith)
  [#2316](https://github.com/realm/SwiftLint/pull/2316)

* Add `only_private` configuration to `prefixed_toplevel_constant` rule.  
  [Keith Smiley](https://github.com/keith)
  [#2315](https://github.com/realm/SwiftLint/pull/2315)

* Make rule `explicit_type_interface` compatible with rule
  `redundant_type_annotation` via new option `allow_redundancy`.  
  [Cihat Gündüz](https://github.com/Dschee)
  [#2312](https://github.com/realm/SwiftLint/issues/2312)

* Add `missing_docs` rule to warn against undocumented declarations.  
  [Nef10](https://github.com/Nef10)
  [Andrés Cecilia Luque](https://github.com/acecilia)
  [#1652](https://github.com/realm/SwiftLint/issues/1652)

#### Bug Fixes

* Fix an issue with `control_statement` where commas in clauses prevented the
  rule from applying.  
  [Allen Wu](https://github.com/allewun)

* Fix `explicit_enum_raw_value`, `generic_type_name`, `implicit_return`,
  `required_enum_case`, `quick_discouraged_call`, `array_init`,
  `closure_parameter_position` and `unused_closure_parameter` rules
  when linting with Swift 4.2.  
  [Marcelo Fabri](https://github.com/marcelofabri)

* Fix `identifier_name` rule false positives with `enum` when linting
  using Swift 4.2.  
  [Marcelo Fabri](https://github.com/marcelofabri)
  [Jacob Greenfield](https://github.com/Coder-256)
  [#2231](https://github.com/realm/SwiftLint/issues/2231)

* Fix a crash when running with Swift 4.2.  
  [Norio Nomura](https://github.com/norio-nomura)
  [SR-7954](https://bugs.swift.org/browse/SR-7954)

* Fix false positive on `attributes` rule when linting a line that is below
  a line with a declaration that has attributes.  
  [Marcelo Fabri](https://github.com/marcelofabri)
  [#2297](https://github.com/realm/SwiftLint/issues/2297)

* `redundant_optional_initialization` rule now lints local variables.  
  [Marcelo Fabri](https://github.com/marcelofabri)
  [#2233](https://github.com/realm/SwiftLint/issues/2233)

* Fix autocorrection for `redundant_type_annotation` rule.  
  [Marcelo Fabri](https://github.com/marcelofabri)
  [#2314](https://github.com/realm/SwiftLint/issues/2314)

## 0.26.0: Maytagged Pointers

#### Breaking

* SwiftLint now requires Swift 4.0 or higher to build.  
  [JP Simard](https://github.com/jpsim)

* The `fallthrough` rule is now opt-in.  
  [Marcelo Fabri](https://github.com/marcelofabri)
  [#1892](https://github.com/realm/SwiftLint/issues/1892)

#### Enhancements

* Add optional filename verification to the `file_header` rule.
  All occurrences in the pattern of the `SWIFTLINT_CURRENT_FILENAME`
  placeholder are replaced by the name of the validated file.  
  [Anders Hasselqvist](https://github.com/nevil)
  [#1079](https://github.com/realm/SwiftLint/issues/1079)

* Updates the `untyped_error_in_catch` rule to support autocorrection.  
  [Daniel Metzing](https://github.com/dirtydanee)

* Add `no_fallthrough_only` rule to check that `case` statements do not
  contain only a `fallthrough`.  
  [Austin Belknap](https://github.com/dabelknap)

* Add `indented_cases` support to `switch_case_alignment` rule.  
  [Shai Mishali](https://github.com/freak4pc)
  [#2119](https://github.com/realm/SwiftLint/issues/2119)

* Add opt-in `modifier_order` to enforce the order of declaration modifiers.
  Requires Swift 4.1 or later.  
  [Jose Cheyo Jimenez](https://github.com/masters3d)
  [Daniel Metzing](https://github.com/dirtydanee)
  [#1472](https://github.com/realm/SwiftLint/issues/1472)
  [#1585](https://github.com/realm/SwiftLint/issues/1585)

* Validate implicit `subscript` getter in `implicit_getter` rule when using
  Swift 4.1 or later.  
  [Marcelo Fabri](https://github.com/marcelofabri)
  [#898](https://github.com/realm/SwiftLint/issues/898)

* Add `unavailable_function` opt-in rule to validate that functions that are
  currently unimplemented (using a placeholder `fatalError`) are marked with
  `@available(*, unavailable)`.  
  [Marcelo Fabri](https://github.com/marcelofabri)
  [#2127](https://github.com/realm/SwiftLint/issues/2127)

* Updates the `closure_end_indentation` rule to support autocorrection.  
  [Eric Horacek](https://github.com/erichoracek)

* Updates the `literal_expression_end_indentation` rule to support
  autocorrection.  
  [Eric Horacek](https://github.com/erichoracek)

* Add a new `multiline_function_chains` rule to validate that chained function
  calls start either on the same line or one per line.  
  [Eric Horacek](https://github.com/erichoracek)
  [#2214](https://github.com/realm/SwiftLint/issues/2214)

* Improves the `mark` rule's autocorrection.  
  [Eric Horacek](https://github.com/erichoracek)

* Add `redundant_set_access_control` rule to warn against using redundant
  setter ACLs on variable declarations.  
  [Marcelo Fabri](https://github.com/marcelofabri)
  [#1869](https://github.com/realm/SwiftLint/issues/1869)

* Add a new `ignores_interpolated_strings` config parameter to the `line_length`
  rule to ignore lines that include interpolated strings from this rule.  
  [Michael Gray](https://github.com/mishagray)
  [#2100](https://github.com/realm/SwiftLint/pull/2100)

* Add a new `ignores_default_parameters` config parameter to the
  `function_parameter_count` rule to ignore default parameter when calculating
  parameter count. True by default.  
  [Varun P M](https://github.com/varunpm1)
  [#2171](https://github.com/realm/SwiftLint/issues/2171)

* Add `empty_xctest_method` opt-in rule which warns against empty
  XCTest methods.  
  [Ornithologist Coder](https://github.com/ornithocoder)
  [#2190](https://github.com/realm/SwiftLint/pull/2190)

* Add `function_default_parameter_at_end` opt-in rule to validate that
  parameters with defaults are located toward the end of the parameter list in a
  function declaration.  
  [Marcelo Fabri](https://github.com/marcelofabri)
  [#2176](https://github.com/realm/SwiftLint/issues/2176)

* Add `file_name` opt-in rule validating that file names contain the name of a
  type or extension declared in the file (if any).  
  [JP Simard](https://github.com/jpsim)
  [#1420](https://github.com/realm/SwiftLint/issues/1420)

* Add `redundant_type_annotation` opt-in rule which warns against
  unnecessary type annotations for variables.  
  [Šimon Javora](https://github.com/sjavora)
  [#2239](https://github.com/realm/SwiftLint/pull/2239)

* Add `convenience_type` opt-in rule to validate that types hosting only static
  members should be enums to avoid instantiation.  
  [Marcelo Fabri](https://github.com/marcelofabri)
  [#1871](https://github.com/realm/SwiftLint/issues/1871)  

* Support for passing multiple path arguments.  
  [Ben Asher](https://github.com/benasher44)
  [#810](https://github.com/realm/SwiftLint/issues/810)

#### Bug Fixes

* Update `LowerACLThanParent` rule to not lint extensions.  
  [Keith Smiley](https://github.com/keith)
  [#2164](https://github.com/realm/SwiftLint/pull/2164)

* Fix operator usage spacing nested generics false positive.  
  [Eric Horacek](https://github.com/erichoracek)
  [#1341](https://github.com/realm/SwiftLint/issues/1341)
  [#1897](https://github.com/realm/SwiftLint/issues/1897)

* Fix autocorrection for several rules
  (`empty_parentheses_with_trailing_closure`, `explicit_init`,
  `joined_default_parameter`, `redundant_optional_initialization` and
  `unused_closure_parameter `) when used with preprocessor macros.  
  [John Szumski](https://github.com/jszumski)
  [Marcelo Fabri](https://github.com/marcelofabri)

* Fix `unneeded_parentheses_in_closure_argument` false negatives when multiple
  violations are nested.  
  [Marcelo Fabri](https://github.com/marcelofabri)
  [#2188](https://github.com/realm/SwiftLint/issues/2188)

* Fix false negatives in `implicit_return` rule when using closures as
  function arguments.  
  [Marcelo Fabri](https://github.com/marcelofabri)
  [#2187](https://github.com/realm/SwiftLint/issues/2187)

* Fix false positives in `attributes` rule when `@testable` is used.  
  [Marcelo Fabri](https://github.com/marcelofabri)
  [#2211](https://github.com/realm/SwiftLint/issues/2211)

* Fix false positives in `prohibited_super_call` rule.  
  [Marcelo Fabri](https://github.com/marcelofabri)
  [#2212](https://github.com/realm/SwiftLint/issues/2212)

* Fix a false positive in `unused_closure_parameter` rule when a parameter
  is used in a string interpolation.  
  [Marcelo Fabri](https://github.com/marcelofabri)
  [#2062](https://github.com/realm/SwiftLint/issues/2062)

* Fixes a case where the `closure_end_indentation` rule wouldn't lint the end
  indentation of non-trailing closure parameters.  
  [Eric Horacek](https://github.com/erichoracek)
  [#2121](https://github.com/realm/SwiftLint/issues/2121)

## 0.25.1: Lid Locked

This is the last release to support building with Swift 3.2 and Swift 3.3.
The next release will require Swift 4.0 or higher to build.

#### Breaking

* None.

#### Enhancements

* Add `LowerACLThanParent` rule.  
  [Keith Smiley](https://github.com/keith)
  [#2136](https://github.com/realm/SwiftLint/pull/2136)

* Add `UIOffsetMake` to `legacy_constructor` rule.  
  [Nealon Young](https://github.com/nealyoung)
  [#2126](https://github.com/realm/SwiftLint/issues/2126)

* Add a new `excluded` config parameter to the `explicit_type_interface` rule
  to exempt certain types of variables from the rule.  
  [Rounak Jain](https://github.com/rounak)
  [#2028](https://github.com/realm/SwiftLint/issues/2028)

* Add `empty_string` opt-in rule to validate against comparing strings to `""`
  instead of using `.isEmpty`.  
  [Davide Sibilio](https://github.com/idevid)

* Add `untyped_error_in_catch` opt-in rule to warn against declaring errors
  without an explicit type in catch statements instead of using the implicit
  `error` variable.  
  [Daniel Metzing](https://github.com/dirtydanee)
  [#2045](https://github.com/realm/SwiftLint/issues/2045)

* Add `all` keyword for use in disable / enable statement:
  `// swiftlint:disable all`.
  It allows disabling SwiftLint entirely, in-code, for a particular section.  
  [fredpi](https://github.com/fredpi)
  [#2071](https://github.com/realm/SwiftLint/issues/2071)

* Adds `--force-exclude` option to `lint` and `autocorrect` commands, which will
  force SwiftLint to exclude files specified in the config `excluded` even if
  they are explicitly specified with `--path`.  
  [Ash Furrow](https://github.com/ashfurrow)
  [#2051](https://github.com/realm/SwiftLint/issues/2051)

* Adds `discouraged_optional_collection` opt-in rule to encourage the use of
  empty collections instead of optional collections.  
  [Ornithologist Coder](https://github.com/ornithocoder)
  [#1885](https://github.com/realm/SwiftLint/issues/1885)

* Add 4.1.0, 4.1.1 and 4.2.0 to Swift version detection.  
  [Norio Nomura](https://github.com/norio-nomura)
  [#2143](https://github.com/realm/SwiftLint/issues/2143)

* Support building with Swift 4.1.  
  [Norio Nomura](https://github.com/norio-nomura)
  [#2038](https://github.com/realm/SwiftLint/issues/2038)

#### Bug Fixes

* Fixes an issue with the `yoda_condition` rule where the severity would always
  display as a warning, and the reason would display as the severity type.  
  [Twig](https://github.com/Twigz)

* Fix TODOs lint message to state that TODOs should be resolved instead of
  avoided.  
  [Adonis Peralta](https://github.com/donileo)
  [#150](https://github.com/realm/SwiftLint/issues/150)

* Fix some cases where `colon` rule wouldn't autocorrect dictionary literals.  
  [Marcelo Fabri](https://github.com/marcelofabri)
  [#2050](https://github.com/realm/SwiftLint/issues/2050)

* Fix linux crash on sources with surrogate pair emojis as variable names.  
  [Cyril Lashkevich](https://github.com/notorca)

* Make `legacy_constructor` rule more reliable, especially for autocorrecting.  
  [Marcelo Fabri](https://github.com/marcelofabri)
  [#2098](https://github.com/realm/SwiftLint/issues/2098)

* Fix `colon` rule autocorrect when preprocessor macros are present.  
  [Marcelo Fabri](https://github.com/marcelofabri)
  [#2099](https://github.com/realm/SwiftLint/issues/2099)

* Fix crash when saving cache if there're entries referring to the same path
  but with different capitalization.  
  [Marcelo Fabri](https://github.com/marcelofabri)
  [#2032](https://github.com/realm/SwiftLint/issues/2032)

* Fix several rules (`empty_enum_arguments`, `explicit_init`
  `empty_parentheses_with_trailing_closure`, `joined_default_parameter`,
  `redundant_optional_initialization`, `redundant_void_return` and
  `unused_closure_parameter`) rules autocorrection inside functions or other
  declarations.  
  [Marcelo Fabri](https://github.com/marcelofabri)

* Fix `redundant_void_return` rule autocorrect when preprocessor macros are
  present.  
  [John Szumski](https://github.com/jszumski)
  [#2115](https://github.com/realm/SwiftLint/issues/2115)

* Fix issue where the autocorrect done message used the plural form of "files"
  even if only 1 file changed.  
  [John Szumski](https://github.com/jszumski)

* Fix false positives in `attributes` rule when using Swift 4.1.  
  [Marcelo Fabri](https://github.com/marcelofabri)
  [#2125](https://github.com/realm/SwiftLint/issues/2125)
  [#2141](https://github.com/realm/SwiftLint/issues/2141)

## 0.25.0: Cleaning the Lint Filter

#### Breaking

* None.

#### Enhancements

* Adds `discouraged_optional_boolean` opt-in rule to discourage
  the use of optional booleans.  
  [Ornithologist Coder](https://github.com/ornithocoder)
  [#2011](https://github.com/realm/SwiftLint/issues/2011)

#### Bug Fixes

* Fix some cases where `colon` rule wouldn't be autocorrected.  
  [Manabu Nakazawa](https://github.com/mshibanami)

* Fix false positives in `explicit_acl` rule when declaring functions and
  properties in protocols or implementing `deinit`.  
  [Marcelo Fabri](https://github.com/marcelofabri)
  [#2014](https://github.com/realm/SwiftLint/issues/2014)

* Fix false negatives in `unneeded_parentheses_in_closure_argument` rule
  when using `_` as one of the closure arguments.  
  [Marcelo Fabri](https://github.com/marcelofabri)
  [#2017](https://github.com/realm/SwiftLint/issues/2017)

* Fix several rules that use attributes when linting with a Swift 4.1 toolchain.  
  [Marcelo Fabri](https://github.com/marcelofabri)
  [#2019](https://github.com/realm/SwiftLint/issues/2019)

* Don't trigger violations in `let_var_whitespace` rule when using local
  variables when linting with a Swift 4.1 toolchain.  
  [Marcelo Fabri](https://github.com/marcelofabri)
  [#2021](https://github.com/realm/SwiftLint/issues/2021)

* Improve `type_name` rule violations to be positioned on the type name.  
  [Marcelo Fabri](https://github.com/marcelofabri)
  [#2021](https://github.com/realm/SwiftLint/issues/2021)

* Use SourceKit to validate `associatedtype` and `typealias` in `type_name` rule
  when linting with Swift 4.1.  
  [Marcelo Fabri](https://github.com/marcelofabri)
  [#2021](https://github.com/realm/SwiftLint/issues/2021)

* Fix some cases where violations would still be triggered when using the
  `ignores_function_declarations` configuration of `line_length` rule.  
  [Manabu Nakazawa](https://github.com/mshibanami)

* Fix false positive in `empty_enum_arguments` rule when using closures.  
  [Marcelo Fabri](https://github.com/marcelofabri)
  [#2041](https://github.com/realm/SwiftLint/issues/2041)

* Fix false positives in `force_unwrapping` rule when declaring functions that
  return implicitly unwrapped collections (for example `[Int]!` or
  `[AnyHashable: Any]!`).  
  [Marcelo Fabri](https://github.com/marcelofabri)
  [#2042](https://github.com/realm/SwiftLint/issues/2042)

* Fix directories with a `.swift` suffix being treated as files.  
  [Jamie Edge](https://github.com/JamieEdge)
  [#1948](https://github.com/realm/SwiftLint/issues/1948)

## 0.24.2: Dented Tumbler

#### Breaking

* None.

#### Enhancements

* None.

#### Bug Fixes

* No longer log if the `indentation` key isn't set in the configuration file.  
  [JP Simard](https://github.com/jpsim)
  [#1998](https://github.com/realm/SwiftLint/issues/1998)

## 0.24.1: Dented Tumbler

##### Breaking

* None.

##### Enhancements

* Invalidate cache when Swift patch version changes.  
  [Norio Nomura](https://github.com/norio-nomura)

* Add `private_action` opt-in rule which warns against public
  @IBAction methods.  
  [Ornithologist Coder](https://github.com/ornithocoder)
  [#1931](https://github.com/realm/SwiftLint/issues/1931)

* Add `yoda_condition` opt-in rule which warns when Yoda conditions are used.
  That is, when the constant portion of the expression is on the left side of a
  conditional statement.  
  [Daniel Metzing](https://github.com/dirtydanee)
  [#1924](https://github.com/realm/SwiftLint/issues/1924)

* Indentation can now be specified via a configuration file.  
  [Noah McCann](https://github.com/nmccann)
  [RubenSandwich](https://github.com/RubenSandwich)
  [#319](https://github.com/realm/SwiftLint/issues/319)

* Add `required_enum_case` opt-in rule which allows enums that
  conform to protocols to require one or more cases.  Useful for
  result enums.  
  [Donald Ritter](https://github.com/donald-m-ritter)

* Add `discouraged_object_literal` opt-in rule which encourages initializers
  over object literals.  
  [Ornithologist Coder](https://github.com/ornithocoder)
  [#1987](https://github.com/realm/SwiftLint/issues/1987)

* Adds `prefixed_toplevel_constant` opt-in rule which encourages top-level
  constants to be prefixed by `k`.  
  [Ornithologist Coder](https://github.com/ornithocoder)
  [#1907](https://github.com/realm/SwiftLint/issues/1907)

* Added `explicit_acl` opt-in rule to enforce explicit access control levels.  
  [Josep Rodriguez](https://github.com/joseprl89)
  [#1822](https://github.com/realm/SwiftLint/issues/1649)

##### Bug Fixes

* Fix false positives in `control_statement` rule when methods with keyword
  names are used.  
  [Marcelo Fabri](https://github.com/marcelofabri)
  [#1946](https://github.com/realm/SwiftLint/issues/1946)

* Fix false positives in `for_where` rule when pattern matching (`if case`)
  is used.  
  [Marcelo Fabri](https://github.com/marcelofabri)
  [#1968](https://github.com/realm/SwiftLint/issues/1968)

* Fix false positives in `unused_closure_parameter` rule when closure is wrapped
  in parentheses.  
  [JP Simard](https://github.com/jpsim)
  [#1979](https://github.com/realm/SwiftLint/issues/1979)

## 0.24.0: Timed Dry

##### Breaking

* SwiftLint now requires Xcode 9 and Swift 3.2+ to build.  
  [Marcelo Fabri](https://github.com/marcelofabri)

* Remove `SwiftExpressionKind.other`.  
  [Marcelo Fabri](https://github.com/marcelofabri)

##### Enhancements

* Add `sorted_first_last` opt-in rule to encourage using `min()` or `max()`
  over `sorted().first` or `sorted().last`.  
  [Tom Quist](https://github.com/tomquist)
  [#1932](https://github.com/realm/SwiftLint/issues/1932)

* Add `quick_discouraged_focused_test` opt-in rule which warns against
  focused tests in Quick tests.  
  [Ornithologist Coder](https://github.com/ornithocoder)
  [#1905](https://github.com/realm/SwiftLint/issues/1905)

* Add `override_in_extension` opt-in rule that warns against overriding
  declarations in an `extension`.  
  [Marcelo Fabri](https://github.com/marcelofabri)
  [#1884](https://github.com/realm/SwiftLint/issues/1884)

* Add `[f,x]{describe, context, itBehavesLike}` to `quick_discouraged_call`
  rule.  
  [Ornithologist Coder](https://github.com/ornithocoder)
  [#1903](https://github.com/realm/SwiftLint/issues/1903)

* Add `quick_discouraged_pending_test` opt-in rule which warns against
  pending tests in Quick tests.  
  [Ornithologist Coder](https://github.com/ornithocoder)
  [#1909](https://github.com/realm/SwiftLint/issues/1909)

* Speed up equality tests for `[Rule]` and `Configuration` values.  
  [JP Simard](https://github.com/jpsim)

* Make `Configuration` conform to `Hashable`.  
  [JP Simard](https://github.com/jpsim)

* Speed up reading cached results by about 200%.  
  [JP Simard](https://github.com/jpsim)

* Add `catch` to the statements checked by the `control_statement` rule.  
  [JP Simard](https://github.com/jpsim)

* Make `sorted_imports` correctable.  
  [Samuel Susla](https://github.com/sammy-sc)
  [JP Simard](https://github.com/jpsim)
  [#1822](https://github.com/realm/SwiftLint/issues/1822)

* Make `sorted_imports` only validate within "groups" of imports on directly
  adjacent lines.  
  [Samuel Susla](https://github.com/sammy-sc)
  [JP Simard](https://github.com/jpsim)
  [#1822](https://github.com/realm/SwiftLint/issues/1822)

##### Bug Fixes

* Extend `first_where` and `contains_over_first_not_nil` rules to also detect
  cases where calls to `filter` and `first` are parenthesized.  
  [Tom Quist](https://github.com/tomquist)

* Correct equality tests for `Configuration` values. They previously didn't
  account for `warningThreshold` or `cachePath`.  
  [JP Simard](https://github.com/jpsim)

* Fix false positive in `multiline_parameters` rule when parameter is a closure
  with default value.  
  [Ornithologist Coder](https://github.com/ornithocoder)
  [#1912](https://github.com/realm/SwiftLint/issues/1912)

* Fix caching on Linux.  
  [JP Simard](https://github.com/jpsim)

* Fix crashes due to races.  
  [JP Simard](https://github.com/jpsim)

* Fix `String.characters` deprecation warnings when compiling with Swift
  4.0.2.  
  [JP Simard](https://github.com/jpsim)

## 0.23.1: Rewash: Forgotten Load Edition

##### Breaking

* None.

##### Enhancements

* None.

##### Bug Fixes

* Fix false positive in `array_init` rule when using a `map` that
  doesn't take a closure.  
  [Marcelo Fabri](https://github.com/marcelofabri)
  [#1878](https://github.com/realm/SwiftLint/issues/1878)

* `superfluous_disable_command` rule can now be disabled as expected when
  using `// swiftlint:disable superfluous_disable_command`.  
  [Marcelo Fabri](https://github.com/marcelofabri)
  [#1890](https://github.com/realm/SwiftLint/issues/1890)

## 0.23.0: Permanent Press Cycle

##### Breaking

* None.

##### Enhancements

* Fix csv reporter to output records with new lines.  
  [atetlaw](https://github.com/atetlaw)

* Add `contains_over_first_not_nil` rule to encourage using `contains` over
  `first(where:) != nil`.  
  [Samuel Susla](https://github.com/sammy-sc)
  [#1514](https://github.com/realm/SwiftLint/issues/1514)

* Add `fallthrough` rule that flags usage of `fallthrough`.  
  [Marcelo Fabri](https://github.com/marcelofabri)
  [#1834](https://github.com/realm/SwiftLint/issues/1834)

* Improve `colon` rule to catch violations in dictionary types
  (e.g. `[String: Int]`), when using `Any` and on function calls.  
  [Marcelo Fabri](https://github.com/marcelofabri)
  [#1074](https://github.com/realm/SwiftLint/issues/1074)
  [#1389](https://github.com/realm/SwiftLint/issues/1389)

* Add `switch_case_alignment` rule to validate that `case` and `default`
  statements are vertically aligned with their enclosing `switch` statement.  
  [Austin Lu](https://github.com/austinlu)

* Add `array_init` opt-in rule to validate that `Array(foo)` should be preferred
  over `foo.map({ $0 })`.  
  [Marcelo Fabri](https://github.com/marcelofabri)
  [#1271](https://github.com/realm/SwiftLint/issues/1271)

* Truncate long configuration console descriptions to fit in the console window
  when running `swiftlint rules`.  
  [JP Simard](https://github.com/jpsim)
  [#1002](https://github.com/realm/SwiftLint/issues/1002)

* Add `multiline_arguments` opt-in rule that warns to either keep
  all the arguments of a function call on the same line,
  or one per line.  
  [Marcel Jackwerth](https://github.com/sirlantis)

* Add `unneeded_break_in_switch` rule to validate that no extra `break`s are
  added in `switch` statements.  
  [Marcelo Fabri](https://github.com/marcelofabri)
  [#1870](https://github.com/realm/SwiftLint/issues/1870)

* Add `literal_expression_end_indentation` opt-in rule to validate that
  array and dictionary literals ends have the same indentation as the line
  that started them.  
  [Marcelo Fabri](https://github.com/marcelofabri)
  [#1435](https://github.com/realm/SwiftLint/issues/1435)

##### Bug Fixes

* Improve how `opening_brace` rule reports violations locations.  
  [Marcelo Fabri](https://github.com/marcelofabri)
  [#1811](https://github.com/realm/SwiftLint/issues/1811)

* Fix false negatives in `unneeded_parentheses_in_closure_argument` rule
  when using capture lists.  
  [Marcelo Fabri](https://github.com/marcelofabri)
  [#1817](https://github.com/realm/SwiftLint/issues/1817)

* Fix handling of attributes (`lazy`, `objc`, etc.) for the `let_var_whitespace`
  rule.  
  [David Catmull](https://github.com/Uncommon)
  [#1770](https://github.com/realm/SwiftLint/issues/1770)
  [#1812](https://github.com/realm/SwiftLint/issues/1812)

* Fix false positives in `for_where` rule when using `if var` inside `for`.  
  [Marcelo Fabri](https://github.com/marcelofabri)
  [#1838](https://github.com/realm/SwiftLint/issues/1838)

* Fix false positive in `class_delegate_protocol` rule when using Swift 4.0.1.  
  [Marcelo Fabri](https://github.com/marcelofabri)
  [#1856](https://github.com/realm/SwiftLint/issues/1856)

* Print multi-line configuration values in a single line when running
  `swiftlint rules` to avoid breaking the table format.  
  [JP Simard](https://github.com/jpsim)
  [#1002](https://github.com/realm/SwiftLint/issues/1002)

* Ignore SwiftLint commands (`swiftlint:(disable|enable)`) in `file_header`
  rule, making it work better with `superfluous_disable_command` rule.  
  [Marcelo Fabri](https://github.com/marcelofabri)
  [#1810](https://github.com/realm/SwiftLint/issues/1810)

* Fix false negatives in `generic_type_name`, `identifier_name` and `type_name`
  rules when using `allowed_symbols`.  
  [Marcelo Fabri](https://github.com/marcelofabri)

## 0.22.0: Wrinkle-free

##### Breaking

* Nested configurations will now be merged with parent configurations rather
  than replace them outright.  
  [Stéphane Copin](https://github.com/stephanecopin)
  [JP Simard](https://github.com/jpsim)
  [#676](https://github.com/realm/SwiftLint/issues/676)

##### Enhancements

* Add `is_disjoint` rule to encourage using `Set.isDisjoint(with:)` over
  `Set.intersection(_:).isEmpty`.  
  [JP Simard](https://github.com/jpsim)

* Add `xctfail_message` rule to enforce XCTFail
  calls to include a description of the assertion.  
  [Ornithologist Coder](https://github.com/ornithocoder)
  [#1370](https://github.com/realm/SwiftLint/issues/1370)

* Add `joined_default_parameter` correctable opt-in rule to discourage
  explicit usage of the default separator.  
  [Ornithologist Coder](https://github.com/ornithocoder)
  [#1093](https://github.com/realm/SwiftLint/issues/1093)
  [#1757](https://github.com/realm/SwiftLint/issues/1757)

* Files with extensions other than `.swift` can now be used as arguments
  to `--file` when linting or autocorrecting.  
  [Marcelo Fabri](https://github.com/marcelofabri)
  [#1721](https://github.com/realm/SwiftLint/issues/1721)

* Allow `()?`, `Void?`, `()!`, and `Void!` as return types in
  `redundant_void_return` rule.  
  [Ryan Booker](https://github.com/ryanbooker)
  [#1761](https://github.com/realm/SwiftLint/issues/1761)

* Add `single_test_class` opt-in rule to validate that test files
  only contain a single `QuickSpec` or `XCTestCase` subclass.  
  [Ornithologist Coder](https://github.com/ornithocoder)
  [#1779](https://github.com/realm/SwiftLint/issues/1779)

* Produce an error when a `// swiftlint:disable` command does not silence
  any violations.  
  [JP Simard](https://github.com/jpsim)
  [#1102](https://github.com/realm/SwiftLint/issues/1102)

* Add `quick_discouraged_call` opt-in rule to discourage calls and object
  initialization inside 'describe' and 'context' block in Quick tests.  
  [Ornithologist Coder](https://github.com/ornithocoder)
  [#1781](https://github.com/realm/SwiftLint/issues/1781)

* Invalidate cache when Swift version changes.  
  [Marcelo Fabri](https://github.com/marcelofabri)

* Add `pattern_matching_keywords` opt-in rule to enforce moving `let` and `var`
  keywords outside tuples in a `switch`.  
  [Marcelo Fabri](https://github.com/marcelofabri)
  [#202](https://github.com/realm/SwiftLint/issues/202)

* Add `explicit_enum_raw_value` opt-in rule to allow refactoring the
  Swift API without breaking the API contract.  
  [Mazyod](https://github.com/mazyod)
  [#1778](https://github.com/realm/SwiftLint/issues/1778)

* Add `no_grouping_extension` opt-in rule to disallow the use of extensions
  for code grouping purposes within the same file.  
  [Mazyod](https://github.com/mazyod)
  [#1767](https://github.com/realm/SwiftLint/issues/1767)

* Improve `syntactic_sugar` violation message to be type-specific.  
  [Marcelo Fabri](https://github.com/marcelofabri)
  [#1803](https://github.com/realm/SwiftLint/issues/1803)

* Add `multiple_closures_with_trailing_closure` rule that disallows trailing
  closure syntax when passing more than one closure argument to a function.  
  [Erik Strottmann](https://github.com/erikstrottmann)
  [#1801](https://github.com/realm/SwiftLint/issues/1801)

##### Bug Fixes

* Fix false positive on `force_unwrapping` rule when declaring
  local variable with implicity unwrapped type.  
  [Otávio Lima](https://github.com/otaviolima)
  [#1710](https://github.com/realm/SwiftLint/issues/1710)

* Fix the warning message and autocorrection of `vertical_whitespace` rule to
  display the maximum empty lines allowed if `max_empty_lines` is greater
  than 1.  
  [Hossam Ghareeb](https://github.com/hossamghareeb)
  [#1763](https://github.com/realm/SwiftLint/issues/1763)

* Fix for the wrong configuration being used when using `--path` and a
  configuration exists in a parent directory.  
  [Marcelo Fabri](https://github.com/marcelofabri)
  [#1744](https://github.com/realm/SwiftLint/issues/1744)

* Fix false positive on `unused_enumerated` rule with complex variable
  bindings.  
  [Marcelo Fabri](https://github.com/marcelofabri)
  [#1787](https://github.com/realm/SwiftLint/issues/1787)

* Fix incorrect violations and autocorrections on
  `unneeded_parentheses_in_closure_argument` rule that were generated in some
  cases (mainly when using chained method calls with closures).  
  [Marcelo Fabri](https://github.com/marcelofabri)

## 0.21.0: Vintage Washboard

##### Breaking

* Xcode 8.3 or later and Swift 3.1 or later are required to build.  
  [Norio Nomura](https://github.com/norio-nomura)

##### Enhancements

* Rules are now categorized as `lint`, `idiomatic`, `style`, `metrics`
  or `performance`. Currently this is just used for documentation purposes
  when you run `swiftlint rules` or `swiftlint generate-docs`.  
  [Marcelo Fabri](https://github.com/marcelofabri)

* Add [rules documentation](Rules.md) generation.  
  [Marcelo Fabri](https://github.com/marcelofabri)
  [#1078](https://github.com/realm/SwiftLint/issues/1078)

* Add `private_over_fileprivate` correctable rule to check for top-level usages
  of `fileprivate` and recommend `private` instead. This is in line with
  SE-0169's goal "for `fileprivate` to be used rarely". There is a also a new
  `strict_fileprivate` opt-in rule that will mark every `fileprivate`
  as a violation (especially useful with Swift 4).  
  [Jose Cheyo Jimenez](https://github.com/masters3d)
  [Marcelo Fabri](https://github.com/marcelofabri)
  [#1469](https://github.com/realm/SwiftLint/issues/1469)
  [#1058](https://github.com/realm/SwiftLint/issues/1058)

* Add `let_var_whitespace` opt-in rule to enforce that `let`/`var` declarations
  should be separated from other statements by a single blank line.  
  [Uncommon](https://github.com/Uncommon)
  [#1461](https://github.com/realm/SwiftLint/issues/1461)

* Improve performance when linting and correcting on Linux,
  matching macOS behavior.  
  [JP Simard](https://github.com/jpsim)
  [#1577](https://github.com/realm/SwiftLint/issues/1577)

* Don't trigger `implicit_getter` violations when attributes (such as `mutating`
  or `@inline`) are present.  
  [Marcelo Fabri](https://github.com/marcelofabri)
  [#1309](https://github.com/realm/SwiftLint/issues/1309)
  [#1589](https://github.com/realm/SwiftLint/issues/1589)

* Add `--use-tabs` option to `AutoCorrectOptions`, enabling formatting using
  tabs over spaces.  
  [Cody Winton](https://github.com/codytwinton)
  [#1327](https://github.com/realm/SwiftLint/issues/1327)

* Improve `autocorrect` performance by running it in parallel.  
  [Marcelo Fabri](https://github.com/marcelofabri)
  [#1578](https://github.com/realm/SwiftLint/issues/1578)

* Support building with Xcode 9 beta 3 in Swift 3.2 mode.  
  [JP Simard](https://github.com/jpsim)

* Add support for optional `error` severity level configuration.  
  [Jamie Edge](https://github.com/JamieEdge)
  [Marcelo Fabri](https://github.com/marcelofabri)
  [#1647](https://github.com/realm/SwiftLint/issues/1647)

* Add `unneeded_parentheses_in_closure_argument` opt-in correctable rule that
  warns against using parentheses around argument declarations in closures.  
  [Marcelo Fabri](https://github.com/marcelofabri)
  [#1483](https://github.com/realm/SwiftLint/issues/1483)

* Add `--disabled` flag to `swiftlint rules` to print only rules that are
  not enabled in the configuration.  
  [Marcelo Fabri](https://github.com/marcelofabri)

* Add `ignore_comment_only_lines` boolean configuration option
  to `file_length` rule. With the option enabled, `file_length` will
  ignore lines which have only comments.  
  [Samuel Susla](https://github.com/sammy-SC)
  [#1165](https://github.com/realm/SwiftLint/issues/1165)

* Improve `file_header` rule description.  
  [Marcelo Fabri](https://github.com/marcelofabri)
  [#1492](https://github.com/realm/SwiftLint/issues/1492)

* Add `trailing_closure` opt-in rule that validates that trailing
  closure syntax should be used whenever possible.  
  [Marcelo Fabri](https://github.com/marcelofabri)
  [#54](https://github.com/realm/SwiftLint/issues/54)

* Shebang (`#!`) in the beginning of a file is now ignored by all rules.  
  [Marcelo Fabri](https://github.com/marcelofabri)
  [#1294](https://github.com/realm/SwiftLint/issues/1294)

* Add `block_based_kvo` rule that enforces the usage of the new block based
  KVO API added when linting with Swift 3.2 or later.  
  [Marcelo Fabri](https://github.com/marcelofabri)
  [#1714](https://github.com/realm/SwiftLint/issues/1714)

* Make `file_header` rule ignore doc comments.  
  [Marcelo Fabri](https://github.com/marcelofabri)
  [#1719](https://github.com/realm/SwiftLint/issues/1719)

* Allow using environment variables in a configuration file in the form of
  `${SOME_VARIABLE}`. The variables will be expanded when the configuration
  is first loaded.  
  [Marcelo Fabri](https://github.com/marcelofabri)
  [#1512](https://github.com/realm/SwiftLint/issues/1512)

* Treat `yes`, `no`, `on` and `off` as strings (and not booleans) when loading
  configuration files.  
  [Marcelo Fabri](https://github.com/marcelofabri)
  [#1424](https://github.com/realm/SwiftLint/issues/1424)

* Add `discouraged_direct_init` rule that discourages direct
  initialization of certain types.  
  [Ornithologist Coder](https://github.com/ornithocoder)
  [#1306](https://github.com/realm/SwiftLint/issues/1306)

##### Bug Fixes

* Fix false positive on `redundant_discardable_let` rule when using
  `while` statements.  
  [Marcelo Fabri](https://github.com/marcelofabri)
  [#1669](https://github.com/realm/SwiftLint/issues/1669)

* Fix all custom rules not being applied when any rule is configured
  incorrectly.  
  [Jamie Edge](https://github.com/JamieEdge)
  [#1586](https://github.com/realm/SwiftLint/issues/1586)

* Fix crash when using `--config` with a relative path and
  `--path` with a file.  
  [Marcelo Fabri](https://github.com/marcelofabri)
  [#1694](https://github.com/realm/SwiftLint/issues/1694)

* Fix `mark` rule corrections generating invalid code in some cases.  
  [Marcelo Fabri](https://github.com/marcelofabri)
  [#1029](https://github.com/realm/SwiftLint/issues/1029)

* Fix false positive in `empty_enum_arguments` rule when using wildcards and
  `where` clauses.  
  [Marcelo Fabri](https://github.com/marcelofabri)
  [#1722](https://github.com/realm/SwiftLint/issues/1722)

* Fix false positive in `large_tuple` rule when using throwing closure.  
  [Liquidsoul](https://github.com/liquidsoul)

* Make `vertical_parameter_alignment` more robust, fixing false positives and
  detecting previously missed violations.  
  [JP Simard](https://github.com/jpsim)
  [#1488](https://github.com/realm/SwiftLint/issues/1488)

## 0.20.1: More Liquid Fabric Softener

##### Breaking

* None.

##### Enhancements

* None.

##### Bug Fixes

* Fix typo in `FatalErrorMessageRule`.  
  [Alexander Lash](https://github.com/abl)

* Don't trigger an `extension_access_modifier` violation when all extension
  members are `open`, as `open extension` is not supported by Swift.  
  [Marcelo Fabri](https://github.com/marcelofabri)
  [#1629](https://github.com/realm/SwiftLint/issues/1629)

* Don't trigger a `vertical_parameter_alignment_on_call` violation when
  trailing closures are used.  
  [Marcelo Fabri](https://github.com/marcelofabri)
  [#1635](https://github.com/realm/SwiftLint/issues/1635)

* Make `vertical_parameter_alignment_on_call` more flexible when multiline
  parameters are used.  
  [Marcelo Fabri](https://github.com/marcelofabri)
  [#1630](https://github.com/realm/SwiftLint/issues/1630)
  [#1643](https://github.com/realm/SwiftLint/issues/1643)

* Use the directory's `.swiftlint.yml` when `--path` is used.  
  [Marcelo Fabri](https://github.com/marcelofabri)
  [#1631](https://github.com/realm/SwiftLint/issues/1631)

## 0.20.0: Liquid Fabric Softener

##### Breaking

* None.

##### Enhancements

* Detect more violations of `force_unwrapping` when using subscripts.  
  [Otávio Lima](https://github.com/otaviolima)

* Match `(Void)` as return type in the `void_return` rule.  
  [Anders Hasselqvist](https://github.com/nevil)

* Add `multiline_parameters` opt-in rule that warns to either keep
  all the parameters of a method or function on the same line,
  or one per line.  
  [Ornithologist Coder](https://github.com/ornithocoder)

* Update `function_parameter_count` rule to ignore overridden methods.  
  [Markus Gasser](https://github.com/frenetisch-applaudierend)
  [#1562](https://github.com/realm/SwiftLint/issues/1562)

* Skip files with valid cache & no violations when auto correcting.  
  [Marcelo Fabri](https://github.com/marcelofabri)
  [#1554](https://github.com/realm/SwiftLint/issues/1554)

* Don't trigger violations from the `private_unit_test` rule when a method has
  parameters.  
  [Marcelo Fabri](https://github.com/marcelofabri)
  [#1532](https://github.com/realm/SwiftLint/issues/1532)

* Don't trigger violations from the `discarded_notification_center_observer`
  rule when the observer is being returned from a function that is not marked
  as `@discardableResult`.  
  [Marcelo Fabri](https://github.com/marcelofabri)
  [#1525](https://github.com/realm/SwiftLint/issues/1525)

* Add `extension_access_modifier` opt-in rule validating that if all the
  declarations in a given extension have the same Access Control Level, the ACL
  keyword should be applied to the top-level extension.  
  [Marcelo Fabri](https://github.com/marcelofabri)
  [#1546](https://github.com/realm/SwiftLint/issues/1546)

* Add `vertical_parameter_alignment_on_call` opt-in rule that validates that
  parameters are vertically aligned on a method call.  
  [Marcelo Fabri](https://github.com/marcelofabri)
  [#1037](https://github.com/realm/SwiftLint/issues/1037)

* Add `code_literal` and `image_literal` boolean configuration options to
  `object_literal` rule. They allow to only check for one or the other
  literal type instead of both together.  
  [Cihat Gündüz](https://github.com/Dschee)
  [#1587](https://github.com/realm/SwiftLint/issues/1587)

##### Bug Fixes

* Fix false positive in `empty_enum_arguments` rule when calling methods.  
  [Marcelo Fabri](https://github.com/marcelofabri)
  [#1597](https://github.com/realm/SwiftLint/issues/1597)

* Fix crash in `unused_closure_parameter` rule when using unicode identifiers.  
  [Woo-Sik Byun](https://github.com/woosiki)
  [Marcelo Fabri](https://github.com/marcelofabri)

* Fix two false positives in `force_unwrapping` rule.  
  [Otávio Lima](https://github.com/otaviolima)
  [#614](https://github.com/realm/SwiftLint/issues/614)
  [#977](https://github.com/realm/SwiftLint/issues/977)
  [#1614](https://github.com/realm/SwiftLint/issues/1614)

* Fix custom rules not working correctly with comment commands.  
  [JP Simard](https://github.com/jpsim)
  [#1558](https://github.com/realm/SwiftLint/issues/1558)

* Fix incorrectly using configuration files named `.swiftlint.yml` when they are
  located in the same directory as a differently-named, user-provided custom
  configuration file.  
  [JP Simard](https://github.com/jpsim)
  [#1531](https://github.com/realm/SwiftLint/issues/1531)

* Fix `empty_count` rule false positive in words that include "count".  
  [Marcelo Fabri](https://github.com/marcelofabri)
  [#1622](https://github.com/realm/SwiftLint/issues/1622)

* Use `validates_start_with_lowercase` key when decoding configurations for
  `generic_type_name`, `identifier_name` and `type_name` rules. This key was
  used on the docs, but internally `validates_start_lowercase` was used.  
  [Marcelo Fabri](https://github.com/marcelofabri)
  [#1626](https://github.com/realm/SwiftLint/issues/1626)

## 0.19.0: Coin-Operated Machine

##### Breaking

* Remove support for Swift 2.  
  [Marcelo Fabri](https://github.com/marcelofabri)
  [#1453](https://github.com/realm/SwiftLint/issues/1453)

* Remove `missing_docs` and `valid_docs` rules since
  they were already disabled.  
  [Marcelo Fabri](https://github.com/marcelofabri)
  [#1453](https://github.com/realm/SwiftLint/issues/1453)

* Add `modificationDate(forFileAtPath:)` function requirement to
  `LintableFileManager` protocol.  
  [Victor Pimentel](https://github.com/victorpimentel)

* Several breaking changes to `LinterCache`.  
  [Victor Pimentel](https://github.com/victorpimentel)
  [JP Simard](https://github.com/jpsim)

* Remove `Configuration.hash` property.  
  [Victor Pimentel](https://github.com/victorpimentel)

* Rename `ConditionalReturnsOnNewline` struct to
  `ConditionalReturnsOnNewlineRule` to match rule naming conventions.  
  [JP Simard](https://github.com/jpsim)

##### Enhancements

* Cache linter results for files unmodified since the previous linter run.  
  [Victor Pimentel](https://github.com/victorpimentel)
  [JP Simard](https://github.com/jpsim)
  [Marcelo Fabri](https://github.com/marcelofabri)
  [#1184](https://github.com/realm/SwiftLint/issues/1184)
  [#1550](https://github.com/realm/SwiftLint/issues/1550)

* Add opt-in configurations to `generic_type_name`, `identifier_name` and
  `type_name` rules to allow excluding non-alphanumeric characters and names
  that start with uppercase.  
  [Javier Hernández](https://github.com/jaherhi)
  [#541](https://github.com/realm/SwiftLint/issues/541)

* Adds support for `excluded` in custom rules to exclude files.  
  [Nigel Flack](https://github.com/nigelflack)
  [#1437](https://github.com/realm/SwiftLint/issues/1437)

* Make `trailing_comma` rule autocorrectable.  
  [Samuel Susla](https://github.com/sammy-SC)
  [Jeremy David Giesbrecht](https://github.com/SDGGiesbrecht)
  [#1326](https://github.com/realm/SwiftLint/issues/1326)

* Added `no_extension_access_modifier` opt-in rule to disallow access modifiers
  completely, à la SE-0119.  
  [Jose Cheyo Jimenez](https://github.com/masters3d)
  [#1457](https://github.com/realm/SwiftLint/issues/1457)

* Add lowercase and missing colon checks to the `mark` rule.  
  [Jason Moore](https://github.com/xinsight)

* Improve violation reason wording in `function_body_length`,
  `large_type`, and `type_body_length` rules.  
  [ultimatedbz](https://github.com/ultimatedbz)

* Add `explicit_top_level_acl` opt-in rule that validates that all top
  level declarations should explicitly be marked with an Access Control
  Level (`private`, `fileprivate`, `internal`, `public` or `open`).  
  [J. Cheyo Jimenez](https://github.com/masters3d)
  [Marcelo Fabri](https://github.com/marcelofabri)
  [#58](https://github.com/realm/SwiftLint/issues/58)

* Add `implicit_return` opt-in rule that warns against using the `return`
  keyword when it can be omitted inside closures.  
  [Marcelo Fabri](https://github.com/marcelofabri)
  [#1194](https://github.com/realm/SwiftLint/issues/1194)

* Add option to `unused_optional_binding` rule to ignore `try?`
  in `guard` statements.  
  [Sega-Zero](https://github.com/Sega-Zero)
  [#1432](https://github.com/realm/SwiftLint/issues/1432)

* Add `empty_enum_arguments` correctable rule that warns against using
  silent associated values inside a `case`.  
  [Marcelo Fabri](https://github.com/marcelofabri)
  [#1425](https://github.com/realm/SwiftLint/issues/1425)
  [#1549](https://github.com/realm/SwiftLint/issues/1549)

* Remove `file.zip` from the `Pods` directory when installing SwiftLint via
  CocoaPods.  
  [Hesham Salman](https://github.com/heshamsalman)
  [#1507](https://github.com/realm/SwiftLint/issues/1507)

* Add `protocol_property_accessors_order` correctable rule that validates
  that the order of accessors is `get set` when declaring variables
  in protocols.  
  [Marcelo Fabri](https://github.com/marcelofabri)
  [#1504](https://github.com/realm/SwiftLint/issues/1504)

* Make `Region` & `Command` structs conform to `Equatable`.  
  [JP Simard](https://github.com/jpsim)

* Make `closure_spacing` a `CorrectableRule`.  
  [J. Cheyo Jimenez](https://github.com/masters3d)

##### Bug Fixes

* `emoji` and `checkstyle` reporter output report sorted by file name.  
  [norio-nomura](https://github.com/norio-nomura)
  [#1429](https://github.com/realm/SwiftLint/issues/1429)

* Prevent false positive in `shorthand_operator` rule.  
  [sammy-SC](https://github.com/sammy-SC)
  [#1254](https://github.com/realm/SwiftLint/issues/1254)

* Fix typo in `DiscardedNotificationCenterObserverRule`.  
  [Spencer Kaiser](https://github.com/spencerkaiser)

* Fix `empty_parameters` rule with Swift 3.  
  [Marcelo Fabri](https://github.com/marcelofabri)
  [#1460](https://github.com/realm/SwiftLint/issues/1460)

* Prevent triggering `redundant_optional_initialization` rule
  on a `lazy var` since it needs initialization.  
  [Marcelo Fabri](https://github.com/marcelofabri)
  [#1334](https://github.com/realm/SwiftLint/issues/1334)

* Fix `ignores_case_statements` key in `cyclomatic_complexity` description.  
  [Jeff Blagdon](https://github.com/jefflovejapan)
  [#1434](https://github.com/realm/SwiftLint/issues/1434)

* Fall back to reporting violations on line `1` if no line was provided for the
  violation's location, ensuring Xcode always displays the warning or error.  
  [rjhodge](https://github.com/rjhodge)
  [JP Simard](https://github.com/jpsim)
  [#1520](https://github.com/realm/SwiftLint/issues/1520)

* Fix crash or incorrect violation location with strings including multi-byte
  unicode characters.  
  [Marcelo Fabri](https://github.com/marcelofabri)
  [#1006](https://github.com/realm/SwiftLint/issues/1006)

* Fix false positive in `syntactic_sugar` rule when using nested types named
  `Optional`, `ImplicitlyUnwrappedOptional`, `Array` or `Dictionary`.  
  [Marcelo Fabri](https://github.com/marcelofabri)
  [#1508](https://github.com/realm/SwiftLint/issues/1508)

* Fix false positives in `prohibited_super_call` & `overridden_super_call` rules
  where calls to `super` were done in nested scopes such as `defer` blocks.  
  [JP Simard](https://github.com/jpsim)
  [#1301](https://github.com/realm/SwiftLint/issues/1301)

* Fix non-root configurations logging configuration warnings more than once.  
  [JP Simard](https://github.com/jpsim)
  [#949](https://github.com/realm/SwiftLint/issues/949)

* Fix some overlapping `// swiftlint` commands not being applied.  
  [JP Simard](https://github.com/jpsim)
  [#1388](https://github.com/realm/SwiftLint/issues/1388)

## 0.18.1: Misaligned Drum

##### Breaking

* None.

##### Enhancements

* None.

##### Bug Fixes

* Compile releases in the 'Release' configuration rather than 'Debug'.

## 0.18.0: Misaligned Drum

##### Breaking

* Replace YamlSwift with Yams. SwiftLint no longer includes YamlSwift. If your
  project implicitly depends on YamlSwift, you need to modify it to depend on
  YamlSwift explicitly.  
  [norio-nomura](https://github.com/norio-nomura)
  [#1412](https://github.com/realm/SwiftLint/issues/1412)

* Yams interprets YAML more strictly than YamlSwift, so if your YAML
  configurations previously worked with SwiftLint but didn't fully conform to
  the YAML 1.2 standard, you'll need to fix those validation errors.
  For example:
  ```yaml
  custom_rules:
    wrong_regex:
      name: "wrong regex"
      regex: "((assert|precondition)\(false)" # '\' in "" means escape sequence
    strict_regex:
      name: "strict regex"
      regex: '((assert|precondition)\(false)' # Use single quotes
  ```

##### Enhancements

* Support compiling with Xcode 8.3 and Swift 3.1.  
  [Keith Smiley](https://github.com/keith)

* Fix false positives on `for_where` rule and skip violation on
  complex conditions.  
  [Marcelo Fabri](https://github.com/marcelofabri)
  [#1387](https://github.com/realm/SwiftLint/issues/1387)

* Print YAML configuration errors in locatable format compatible with Xcode's
  Issue Navigator.  
  ![](https://cloud.githubusercontent.com/assets/33430/24688866/f18d40f4-19fd-11e7-8f17-72f1fca20406.png)

##### Bug Fixes

* Fix --lenient enforcement not being applied to all violations.  
  [aaroncrespo](https://github.com/aaroncrespo)
  [#1391](https://github.com/realm/SwiftLint/issues/1391)

* Fix false positives in `unused_optional_binding` rule.  
  [Daniel Rodríguez Troitiño](https://github.com/drodriguez)
  [#1376](https://github.com/realm/SwiftLint/issues/1376)

* Fix false positives in `redundant_discardable_let` rule.  
  [Jeremy David Giesbrecht](https://github.com/SDGGiesbrecht)
  [#1415](https://github.com/realm/SwiftLint/issues/1415)

## 0.17.0: Extra Rinse Cycle

##### Breaking

* `variable_name` rule (`VariableNameRule`) is now `identifier_name`
  (`IdentifierNameRule`) as it validates other identifiers as well.  
  [Marcelo Fabri](https://github.com/marcelofabri)
  [#663](https://github.com/realm/SwiftLint/issues/663)

* Fix `sorted_imports` rule to sort ignoring case.  
  [Keith Smiley](https://github.com/keith)
  [#1185](https://github.com/realm/SwiftLint/issues/1185)

* Temporarily disable cache when linting. This will be re-enabled in a future
  version after important cache-related issues have been addressed.  
  [Marcelo Fabri](https://github.com/marcelofabri)

##### Enhancements

* Add `implicitly_unwrapped_optional` opt-in rule that warns against using
  implicitly unwrapped optionals, except cases when this IUO is an IBOutlet.  
  [Siarhei Fedartsou](https://github.com/SiarheiFedartsou)
  [#56](https://github.com/realm/SwiftLint/issues/56)

* Performance improvements to `generic_type_name`,
  `redundant_nil_coalescing`, `mark`, `first_where` and
  `vertical_whitespace` rules.  
  [Marcelo Fabri](https://github.com/marcelofabri)

* Add `discarded_notification_center_observer` rule that warns when the result
  of `NotificationCenter.addObserver(forName:object:queue:using:)` is not stored
  so it can be removed later.  
  [Marcelo Fabri](https://github.com/marcelofabri)
  [#1062](https://github.com/realm/SwiftLint/issues/1062)

* Add `notification_center_detachment` rule that warns against an object
  removing itself from `NotificationCenter` in an unsafe location.  
  [Marcelo Fabri](https://github.com/marcelofabri)
  [#1061](https://github.com/realm/SwiftLint/issues/1061)

* Accept `AnyObject` and `NSObjectProtocol` in `class_delegate_protocol`.  
  [Jon Shier](https://github.com/jshier)
  [#1261](https://github.com/realm/SwiftLint/issues/1261)

* Add `ignores_function_declarations` and `ignores_comments` as options to
  `LineLengthRule`.  
  [Michael L. Welles](https://github.com/mlwelles)
  [#598](https://github.com/realm/SwiftLint/issues/598)
  [#975](https://github.com/realm/SwiftLint/issues/975)

* Add `for_where` rule that validates that `where` is used in a `for` loop
  instead of a single `if` expression inside the loop.  
  [Marcelo Fabri](https://github.com/marcelofabri)
  [#1228](https://github.com/realm/SwiftLint/issues/1228)

* `unused_enumerated` rule now warns when only the index is being used.
  You should use `.indices` instead of `.enumerated()` in this case.  
  [Marcelo Fabri](https://github.com/marcelofabri)
  [#1278](https://github.com/realm/SwiftLint/issues/1278)

* Add `ignores_case_statements` as option to `CyclomaticComplexityRule`.  
  [Michael L. Welles](https://github.com/mlwelles)
  [#1298](https://github.com/realm/SwiftLint/issues/1298)

* Add correctable `redundant_discardable_let` rule that warns when
  `let _ = foo()` is used to discard a result from a function instead of
  `_ = foo()`.  
  [Marcelo Fabri](https://github.com/marcelofabri)
  [#1232](https://github.com/realm/SwiftLint/issues/1232)

* Accept global and local variables in `implicit_getter` rule.  
  [Marcelo Fabri](https://github.com/marcelofabri)

* Add `--enabled` (or `-e`) switch to the `rules` CLI command, to only display
  enabled rules.  
  [Natan Rolnik](https://github.com/NatanRolnik)
  [#1270](https://github.com/realm/SwiftLint/issues/1270)

* Now `nesting` rule can be configured with a type and statement level.  
  [Hayashi Tatsuya](https://github.com/sora0077)
  [#1318](https://github.com/realm/SwiftLint/issues/1318)

* Add `explicit_type_interface` opt-in rule that validates that the properties
  have an explicit type interface.  
  [Kim de Vos](https://github.com/kimdv)

* Add `--lenient` CLI option to `lint` command. Facilitates running a lint task
  that doesn't fail a pipeline of other tasks.  
  [aaroncrespo](https://github.com/aaroncrespo)
  [#1322](https://github.com/realm/SwiftLint/issues/1322)

* Add `fatal_error_message` opt-in rule that validates that `fatalError()` calls
  have a message.  
  [Kim de Vos](https://github.com/kimdv)
  [#1348](https://github.com/realm/SwiftLint/issues/1348)

##### Bug Fixes

* Fix crashes when accessing cached regular expressions when linting in
  parallel.  
  [JP Simard](https://github.com/jpsim)
  [#1344](https://github.com/realm/SwiftLint/issues/1344)

* Fix a false positive on `large_tuple` rule when using closures.  
  [Marcelo Fabri](https://github.com/marcelofabri)
  [#1234](https://github.com/realm/SwiftLint/issues/1234)

* Fix `force_unwrap` false positive for bool negation.  
  [Aaron McTavish](https://github.com/aamctustwo)
  [#918](https://github.com/realm/SwiftLint/issues/918)

* Fix false positive and wrong correction on `number_separator` rule.  
  [Marcelo Fabri](https://github.com/marcelofabri)
  [#1242](https://github.com/realm/SwiftLint/issues/1242)

* Retain closure parameter types when they are specified during autocorrect.  
  [Allen Zeng](https://github.com/allen-zeng)
  [#1175](https://github.com/realm/SwiftLint/issues/1175)

* Fix `redundant_void_return` matches if return type starts with Void~.  
  [Hayashi Tatsuya](https://github.com/sora0077)

* Ignore `unused_closure_parameter` rule on closures that are called inline.  
  [Marcelo Fabri](https://github.com/marcelofabri)
  [#1161](https://github.com/realm/SwiftLint/issues/1161)

* Disable `valid_docs` and `missing_docs` rules when running in Swift 2.3 or
  later as they have not been updated to work with those versions of Swift.
  Both rules are now opt-in because of this.  
  [JP Simard](https://github.com/jpsim)
  [#728](https://github.com/realm/SwiftLint/issues/728)

* Fix false positive on `large_tuple` rule when using generics inside a tuple.  
  [Marcelo Fabri](https://github.com/marcelofabri)
  [#1257](https://github.com/realm/SwiftLint/issues/1257)

* Make `ASTRule` default implementation to navigate through the substructure
  even if its children are from a different kind. This fixes some violations not
  being reported in some contexts.  
  [Marcelo Fabri](https://github.com/marcelofabri)
  [#1237](https://github.com/realm/SwiftLint/issues/1237)

* Reimplement `switch_case_on_newline` rule to be an `ASTRule` and be more
  reliable, fixing some false negatives and false positives.  
  [Marcelo Fabri](https://github.com/marcelofabri)
  [#1268](https://github.com/realm/SwiftLint/issues/1268)

* Fix `closure_end_indentation` rule false positive when using single-line
  closures.  
  [Marcelo Fabri](https://github.com/marcelofabri)
  [#1216](https://github.com/realm/SwiftLint/issues/1216)

* Fix `todo` rule messages when the comment is not on a new line.  
  [Marcelo Fabri](https://github.com/marcelofabri)
  [#1304](https://github.com/realm/SwiftLint/issues/1304)

* Fix false negative on `unused_closure_parameter` rule.  
  [Hayashi Tatsuya](https://github.com/sora0077)

* Fix `checkstyle` report format.  
  [Yuki Oya](https://github.com/YukiOya)

## 0.16.1: Commutative Fabric Sheets

##### Breaking

* None.

##### Enhancements

* Improve `unused_optional_binding` rule on tuples check.  
  [Rafael Machado](https://github.com/rakaramos)

* Update `variable_name` to ignore overrides.  
  [Aaron McTavish](https://github.com/aamctustwo)
  [#1169](https://github.com/realm/SwiftLint/issues/1169)

* Update `number_separator` rule to allow for specifying
  minimum length of fraction.  
  [Bjarke Søndergaard](https://github.com/bjarkehs)
  [#1200](https://github.com/realm/SwiftLint/issues/1200)

* Update `legacy_constant` rule to support `CGFloat.pi` and `Float.pi`.  
  [Aaron McTavish](https://github.com/aamctustwo)
  [#1198](https://github.com/realm/SwiftLint/issues/1198)

##### Bug Fixes

* Fix false positives on `shorthand_operator` rule.  
  [Marcelo Fabri](https://github.com/marcelofabri)
  [#1156](https://github.com/realm/SwiftLint/issues/1156)
  [#1163](https://github.com/realm/SwiftLint/issues/1163)

* Fix false positive on `redundant_optional_initialization` rule.  
  [Marcelo Fabri](https://github.com/marcelofabri)
  [#1159](https://github.com/realm/SwiftLint/issues/1159)

* Fix false positive on `operator_usage_whitespace` rule with decimal
  literals in exponent format.  
  [Marcelo Fabri](https://github.com/marcelofabri)
  [#1153](https://github.com/realm/SwiftLint/issues/1153)

* Fix `excluded` configuration not excluding files.  
  [Marcelo Fabri](https://github.com/marcelofabri)
  [#1166](https://github.com/realm/SwiftLint/issues/1166)

* Disable commutative operations on `shorthand_operator` rule.  
  [Marcelo Fabri](https://github.com/marcelofabri)
  [#1182](https://github.com/realm/SwiftLint/issues/1182)
  [#1183](https://github.com/realm/SwiftLint/issues/1183)
  [#1211](https://github.com/realm/SwiftLint/issues/1211)

* Fix crash when running in a Sandboxed environment, which also fixes Homebrew
  distribution. Set the `SWIFTLINT_SWIFT_VERSION` environment variable to either
  `2` or `3` to force that operation mode, bypassing the Swift version
  determined from SourceKit.  
  [JP Simard](https://github.com/jpsim)

## 0.16.0: Maximum Energy Efficiency Setting

##### Breaking

* Several API breaking changes were made to conform to the Swift 3 API Design
  Guidelines. We apologize for any inconvenience this may have caused.

##### Enhancements

* Speed up linting by caching linter results across invocations.  
  [Marcelo Fabri](https://github.com/marcelofabri)
  [#868](https://github.com/realm/SwiftLint/issues/868)

* Speed up linting by processing multiple files and rules concurrently.  
  [JP Simard](https://github.com/jpsim)
  [#1077](https://github.com/realm/SwiftLint/issues/1077)

* Make many operations in SwiftLintFramework safe to call in multithreaded
  scenarios, including accessing `Linter.styleViolations`.  
  [JP Simard](https://github.com/jpsim)
  [#1077](https://github.com/realm/SwiftLint/issues/1077)

* Permit unsigned and explicitly-sized integer types in `valid_ibinspectable`  
  [Daniel Duan](https://github.com/dduan)

* Make `nimble_operator` rule correctable.  
  [Vojta Stavik](https://github.com/VojtaStavik)

* Add `vertical_parameter_alignment` rule that checks if parameters are
  vertically aligned for multi-line function declarations.  
  [Marcelo Fabri](https://github.com/marcelofabri)
  [#1033](https://github.com/realm/SwiftLint/issues/1033)

* Add more helpful reason strings to TrailingCommaRule.  
  [Matt Rubin](https://github.com/mattrubin)

* Add `class_delegate_protocol` rule that warns against protocol declarations
  that aren't marked as `: class` or `@objc`.  
  [Marcelo Fabri](https://github.com/marcelofabri)
  [#1039](https://github.com/realm/SwiftLint/issues/1039)

* Add correctable `redundant_optional_initialization` rule that warns against
  initializing optional variables with `nil`.  
  [Marcelo Fabri](https://github.com/marcelofabri)
  [#1052](https://github.com/realm/SwiftLint/issues/1052)

* `redundant_nil_coalescing` rule is now correctable.  
  [Marcelo Fabri](https://github.com/marcelofabri)

* Make `number_separator` rule correctable.  
  [Marcelo Fabri](https://github.com/marcelofabri)

* `empty_parentheses_with_trailing_closure` rule is now correctable.  
  [Marcelo Fabri](https://github.com/marcelofabri)

* Add correctable `redundant_void_return` rule that warns against
  explicitly adding `-> Void` to functions.  
  [Marcelo Fabri](https://github.com/marcelofabri)
  [#1066](https://github.com/realm/SwiftLint/issues/1066)

* Add an opt-in rule that enforces alphabetical sorting of imports.  
  [Scott Berrevoets](https://github.com/sberrevoets)
  [#900](https://github.com/realm/SwiftLint/issues/900)

* `type_name` rule forces enum values to be UpperCamelCase again
  when used with Swift 2.3.  
  [Marcelo Fabri](https://github.com/marcelofabri)
  [#1090](https://github.com/realm/SwiftLint/issues/1090)

* Make `weak_delegate` rule ignore computed properties.  
  [Rafael Machado](https://github.com/rakaramos)
  [#1089](https://github.com/realm/SwiftLint/issues/1089)

* Add `object_literal` opt-in rule that warns against using image and color
  inits that can be replaced for `#imageLiteral` or `#colorLiteral` in
  Swift 3.  
  [Marcelo Fabri](https://github.com/marcelofabri)
  [#1060](https://github.com/realm/SwiftLint/issues/1060)

* Now `number_separator` rule can be configured with a minimum length.  
  [Marcelo Fabri](https://github.com/marcelofabri)
  [#1109](https://github.com/realm/SwiftLint/issues/1109)

* Add `compiler_protocol_init` rule that flags usage of initializers
  declared in protocols used by the compiler such as `ExpressibleByArrayLiteral`
  that shouldn't be called directly. Instead, you should use a literal anywhere
  a concrete type conforming to the protocol is expected by the context.  
  [Marcelo Fabri](https://github.com/marcelofabri)
  [#1096](https://github.com/realm/SwiftLint/issues/1096)

* Add `large_tuple` configurable rule that validates that tuples shouldn't
  have too many members.  
  [Marcelo Fabri](https://github.com/marcelofabri)
  [#1065](https://github.com/realm/SwiftLint/issues/1065)

* Add `generic_type_name` rule that validates generic constraint type names.  
  [Marcelo Fabri](https://github.com/marcelofabri)
  [#51](https://github.com/realm/SwiftLint/issues/51)

* Update `vertical_whitespace` rule to allow configuration of the number of
  consecutive empty lines before a violation using `max_empty_lines`.
  The default value is still 1 line.  
  [Aaron McTavish](https://github.com/aamctustwo)
  [#769](https://github.com/realm/SwiftLint/issues/769)

* Add check to ignore urls in `line_length` rule when `ignores_urls`
  configuration is enabled.  
  [Javier Hernández](https://github.com/jaherhi)
  [#384](https://github.com/realm/SwiftLint/issues/384)

* Add `shorthand_operator` rule that validates that shorthand operators should
  be used when possible.  
  [Marcelo Fabri](https://github.com/marcelofabri)
  [#902](https://github.com/realm/SwiftLint/issues/902)

* Allow specifying a `swiftlint_version` configuration key which will log a
  warning if the current running version of SwiftLint is different than this
  value.  
  [JP Simard](https://github.com/jpsim)
  [#221](https://github.com/realm/SwiftLint/issues/221)

* Add internal support for deprecated rule aliases.  
  [Marcelo Fabri](https://github.com/marcelofabri)
  [#973](https://github.com/realm/SwiftLint/issues/973)

* Add `unused_optional_binding` rule that will check for optional bindings
  not being used.  
  [Rafael Machado](https://github.com/rakaramos)
  [#1116](https://github.com/realm/SwiftLint/issues/1116)

##### Bug Fixes

* Ignore close parentheses on `vertical_parameter_alignment` rule.  
  [Marcelo Fabri](https://github.com/marcelofabri)
  [#1042](https://github.com/realm/SwiftLint/issues/1042)

* `syntactic_sugar` rule now doesn't flag declarations that can't be fixed.  
  [Marcelo Fabri](https://github.com/marcelofabri)
  [#928](https://github.com/realm/SwiftLint/issues/928)

* Fix false positives on `closure_parameter_position` and
  `unused_closure_parameter` rules with Swift 2.3.  
  [Marcelo Fabri](https://github.com/marcelofabri)
  [#1019](https://github.com/realm/SwiftLint/issues/1019)

* Fix crash on `trailing_comma` rule with Swift 2.3.  
  [Marcelo Fabri](https://github.com/marcelofabri)
  [#921](https://github.com/realm/SwiftLint/issues/921)

* Fix out of range exception in `AttributesRule`.  
  [JP Simard](https://github.com/jpsim)
  [#1105](https://github.com/realm/SwiftLint/issues/1105)

* Fix `variable_name` and `type_name` rules on Linux.  
  [Marcelo Fabri](https://github.com/marcelofabri)

* Fix linting directories with names ending with `.swift`.  
  [JP Simard](https://github.com/jpsim)

* Fix running `swiftlint version` when building with Swift Package Manager.  
  [Marcelo Fabri](https://github.com/marcelofabri)
  [#1045](https://github.com/realm/SwiftLint/issues/1045)

* Fix false positive on `vertical_parameter_alignment` rule when breaking line
  in a default parameter declaration.  
  [Marcelo Fabri](https://github.com/marcelofabri)
  [#1129](https://github.com/realm/SwiftLint/issues/1129)

## 0.15.0: Hand Washable Holiday Linens 🎄

##### Breaking

* `line_length` rule now has a default value of `120` for warnings.  
  [Marcelo Fabri](https://github.com/marcelofabri)
  [#1008](https://github.com/realm/SwiftLint/issues/1008)

##### Enhancements

* Add `closure_end_indentation` opt-in rule that validates closure closing
  braces according to these rules:
  * If the method call has chained breaking lines on each method
    (`.` is on a new line), the closing brace should be vertically aligned
    with the `.`.
  * Otherwise, the closing brace should be vertically aligned with
    the beginning of the statement in the first line.  

  [Marcelo Fabri](https://github.com/marcelofabri)
  [#326](https://github.com/realm/SwiftLint/issues/326)

* `operator_usage_whitespace` rule is now correctable.  
  [Marcelo Fabri](https://github.com/marcelofabri)

* `implicit_getter` and `mark` rule performance improvements.  
  [Marcelo Fabri](https://github.com/marcelofabri)

* HTML reports now display a relative path to files.  
  [Jamie Edge](https://github.com/JamieEdge)

* `colon` rule now validates colon position in dictionaries too. You can disable
  this new validation with the `apply_to_dictionaries` configuration.  
  [Marcelo Fabri](https://github.com/marcelofabri)
  [#603](https://github.com/realm/SwiftLint/issues/603)

* Add `first_where` opt-in rule that warns against using
  `.filter { /* ... */ }.first` in collections, as
  `.first(where: { /* ... */ })` is often more efficient.  
  [Marcelo Fabri](https://github.com/marcelofabri)
  [#1005](https://github.com/realm/SwiftLint/issues/1005)

##### Bug Fixes

* `FunctionParameterCountRule` also ignores generic initializers.  
  [Mauricio Hanika](https://github.com/mAu888)

* Grammar checks.  
  [Michael Helmbrecht](https://github.com/mrh-is)

* Fix the validity and styling of the HTML reporter.  
  [Jamie Edge](https://github.com/JamieEdge)

* Fix false positive in `empty_parentheses_with_trailing_closure` rule.  
  [Marcelo Fabri](https://github.com/marcelofabri)
  [#1021](https://github.com/realm/SwiftLint/issues/1021)

* Fix false positive in `switch_case_on_newline` when switching
  over a selector.  
  [Marcelo Fabri](https://github.com/marcelofabri)
  [#1020](https://github.com/realm/SwiftLint/issues/1020)

* Fix crash in `closure_parameter_position` rule.  
  [Marcelo Fabri](https://github.com/marcelofabri)
  [#1026](https://github.com/realm/SwiftLint/issues/1026)

* Fix false positive in `operator_usage_whitespace` rule when
  using image literals.  
  [Marcelo Fabri](https://github.com/marcelofabri)
  [#1028](https://github.com/realm/SwiftLint/issues/1028)

## 0.14.0: Super Awesome Retractable Drying Rack

##### Breaking

* SwiftLint now requires Xcode 8.x and Swift 3.x to build.
  APIs have not yet been adapted to conform to the Swift 3 API Design
  Guidelines but will shortly.  
  [JP Simard](https://github.com/jpsim)
  [Norio Nomura](https://github.com/norio-nomura)

##### Enhancements

* Now builds and passes most tests on Linux using the Swift Package Manager with
  Swift 3. This requires `libsourcekitdInProc.so` to be built and located in
  `/usr/lib`, or in another location specified by the `LINUX_SOURCEKIT_LIB_PATH`
  environment variable. A preconfigured Docker image is available on Docker Hub
  by the ID of `norionomura/sourcekit:302`.  
  [JP Simard](https://github.com/jpsim)
  [Norio Nomura](https://github.com/norio-nomura)
  [#732](https://github.com/realm/SwiftLint/issues/732)

* Add `dynamic_inline` rule to discourage combination of `@inline(__always)`
  and `dynamic` function attributes.  
  [Daniel Duan](https://github.com/dduan)

* Add `number_separator` opt-in rule that enforces that underscores are
  used as thousand separators in large numbers.  
  [Marcelo Fabri](https://github.com/marcelofabri)
  [#924](https://github.com/realm/SwiftLint/issues/924)

* Add `file_header` opt-in rule that warns when a file contains a
  copyright comment header, such as the one Xcode adds by default.  
  [Marcelo Fabri](https://github.com/marcelofabri)
  [#844](https://github.com/realm/SwiftLint/issues/844)

* `FunctionParameterCountRule` now ignores initializers.  
  [Denis Lebedev](https://github.com/garnett)
  [#544](https://github.com/realm/SwiftLint/issues/544)

* Add `EmojiReporter`: a human friendly reporter.  
  [Michał Kałużny](https://github.com/justMaku)

* Add `redundant_string_enum_value` rule that warns against String enums
  with redundant value assignments.  
  [Marcelo Fabri](https://github.com/marcelofabri)
  [#946](https://github.com/realm/SwiftLint/issues/946)

* Add `attributes` opt-in rule which validates if an attribute (`@objc`,
  `@IBOutlet`, `@discardableResult`, etc) is in the right position:
    - If the attribute is `@IBAction` or `@NSManaged`, it should always be on
    the same line as the declaration
    - If the attribute has parameters, it should always be on the line above
    the declaration
    - Otherwise:
      - if the attribute is applied to a variable, it should be on the same line
      - if it's applied to a type or function, it should be on the line above
      - if it's applied to an import (the only option is `@testable import`),
      it should be on the same line.
  You can also configure what attributes should be always on a new line or on
  the same line as the declaration with the `always_on_same_line` and
  `always_on_line_above` keys.  

  [Marcelo Fabri](https://github.com/marcelofabri)
  [#846](https://github.com/realm/SwiftLint/issues/846)

* Add `empty_parentheses_with_trailing_closure` rule that checks for
  empty parentheses after method call when using trailing closures.  
  [Marcelo Fabri](https://github.com/marcelofabri)
  [#885](https://github.com/realm/SwiftLint/issues/885)

* Add `closure_parameter_position` rule that validates that closure
  parameters are in the same line as the opening brace.  
  [Marcelo Fabri](https://github.com/marcelofabri)
  [#931](https://github.com/realm/SwiftLint/issues/931)

* `type_name` rule now validates `typealias` and `associatedtype` too.  
  [Marcelo Fabri](https://github.com/marcelofabri)
  [#49](https://github.com/realm/SwiftLint/issues/49)
  [#956](https://github.com/realm/SwiftLint/issues/956)

* Add `ProhibitedSuperRule` opt-in rule that warns about methods calling
  to super that should not, for example `UIViewController.loadView()`.  
  [Aaron McTavish](https://github.com/aamctustwo)
  [#970](https://github.com/realm/SwiftLint/issues/970)

* Add correctable `void_return` rule to validate usage of `-> Void`
  over `-> ()`.  
  [Marcelo Fabri](https://github.com/marcelofabri)
  [JP Simard](https://github.com/jpsim)
  [#964](https://github.com/realm/SwiftLint/issues/964)

* Add correctable `empty_parameters` rule to validate usage of `() -> `
  over `Void -> `.  
  [Marcelo Fabri](https://github.com/marcelofabri)
  [#573](https://github.com/realm/SwiftLint/issues/573)

* Add `operator_usage_whitespace` opt-in rule to validate that operators are
  surrounded by a single whitespace when they are being used.  
  [Marcelo Fabri](https://github.com/marcelofabri)
  [#626](https://github.com/realm/SwiftLint/issues/626)

* Add `unused_closure_parameter` correctable rule that validates if all closure
  parameters are being used. If a parameter is unused, it should be replaced by
  `_`.  
  [Marcelo Fabri](https://github.com/marcelofabri)
  [JP Simard](https://github.com/jpsim)
  [#982](https://github.com/realm/SwiftLint/issues/982)

* Add `unused_enumerated` rule that warns against unused indexes when using
  `.enumerated()` on a for loop, e.g. `for (_, foo) in bar.enumerated()`.  
  [Marcelo Fabri](https://github.com/marcelofabri)
  [#619](https://github.com/realm/SwiftLint/issues/619)

##### Bug Fixes

* Fix `weak_delegate` rule reporting a violation for variables containing
  but not ending in `delegate`.  
  [Phil Webster](https://github.com/philwebster)

* Fix `weak_delegate` rule reporting a violation for variables in protocol
  declarations.  
  [Marcelo Fabri](https://github.com/marcelofabri)
  [#934](https://github.com/realm/SwiftLint/issues/934)

* Fix `trailing_comma` rule reporting a violation for commas in comments.  
  [Marcelo Fabri](https://github.com/marcelofabri)
  [#940](https://github.com/realm/SwiftLint/issues/940)

* Fix XML reporters not escaping characters.  
  [Fabian Ehrentraud](https://github.com/fabb)
  [#968](https://github.com/realm/SwiftLint/issues/968)

* Fix specifying multiple rule identifiers in comment commands.  
  [JP Simard](https://github.com/jpsim)
  [#976](https://github.com/realm/SwiftLint/issues/976)

* Fix invalid CSS in HTML reporter template.  
  [Aaron McTavish](https://github.com/aamctustwo)
  [#981](https://github.com/realm/SwiftLint/issues/981)

* Fix crash when correcting `statement_position` rule when there are
  multi-byte characters in the file.  
  [Marcelo Fabri](https://github.com/marcelofabri)

## 0.13.2: Light Cycle

##### Breaking

* None.

##### Enhancements

* `TrailingCommaRule` now only triggers when a declaration is multi-line
  when using `mandatory_comma: true`.  
  [Marcelo Fabri](https://github.com/marcelofabri)
  [#910](https://github.com/realm/SwiftLint/issues/910)
  [#911](https://github.com/realm/SwiftLint/issues/911)

##### Bug Fixes

* Fix `MarkRule` reporting a violation for `// MARK: -`, which is valid.  
  [JP Simard](https://github.com/jpsim)
  [#778](https://github.com/realm/SwiftLint/issues/778)

## 0.13.1: Heavy Cycle

##### Breaking

* None.

##### Enhancements

* Add `ImplicitGetterRule` to warn against using `get` on computed read-only
  properties.  
  [Marcelo Fabri](https://github.com/marcelofabri)
  [#57](https://github.com/realm/SwiftLint/issues/57)

* Add `WeakDelegateRule` rule to enforce delegate instance variables to be
  marked as `weak`.  
  [Olivier Halligon](https://github.com/AliSoftware)

* Add `SyntacticSugar` rule that enforces that shorthanded syntax should be
  used when possible, for example `[Int]` instead of `Array<Int>`.  
  [Marcelo Fabri](https://github.com/marcelofabri)
  [#319](https://github.com/realm/SwiftLint/issues/319)

* Allow specifying multiple rule identifiers in comment commands. For example,
  `// swiftlint:disable:next force_cast force_try`. Works with all command types
  (`disable`/`enable`) and modifiers (`next`, `this`, `previous` or blank).  
  [JP Simard](https://github.com/jpsim)
  [#861](https://github.com/realm/SwiftLint/issues/861)

* Add `NimbleOperatorRule` opt-in rule that enforces using
  [operator overloads](https://github.com/Quick/Nimble/#operator-overloads)
  instead of free matcher functions when using
  [Nimble](https://github.com/Quick/Nimble).  
  [Marcelo Fabri](https://github.com/marcelofabri)
  [#881](https://github.com/realm/SwiftLint/issues/881)

* `closure_spacing` rule now accepts empty bodies with a space.  
  [Marcelo Fabri](https://github.com/marcelofabri)
  [#875](https://github.com/realm/SwiftLint/issues/875)

* Add `TrailingCommaRule` to enforce/forbid trailing commas in arrays and
  dictionaries. The default is to forbid them, but this can be changed with
  the `mandatory_comma` configuration.  
  [Marcelo Fabri](https://github.com/marcelofabri)
  [#883](https://github.com/realm/SwiftLint/issues/883)

* Add support for `fileprivate` in `PrivateOutletRule` and
  `PrivateUnitTestRule`.  
  [Marcelo Fabri](https://github.com/marcelofabri)
  [#781](https://github.com/realm/SwiftLint/issues/781)
  [#831](https://github.com/realm/SwiftLint/issues/831)

* Make `MarkRule` correctable.  
  [kohtenko](https://github.com/kohtenko)

##### Bug Fixes

* Rule out a few invalid `@IBInspectable` cases in `valid_ibinspectable`.  
  [Daniel Duan](https://github.com/dduan)

* Fix a few edge cases where malformed `MARK:` comments wouldn't trigger a
  violation.  
  [JP Simard](https://github.com/jpsim)
  [#805](https://github.com/realm/SwiftLint/issues/805)

* Now lints single files passed to `--path` even if this file is excluded
  from the configuration file (`.swiftlint.yml`).  
  [JP Simard](https://github.com/jpsim)

* Fixed error severity configuration in `colon` rule.  
  [Marcelo Fabri](https://github.com/marcelofabri)
  [#863](https://github.com/realm/SwiftLint/issues/863)

* `switch_case_on_newline` rule should ignore trailing comments.  
  [Marcelo Fabri](https://github.com/marcelofabri)
  [#874](https://github.com/realm/SwiftLint/issues/874)

* `switch_case_on_newline` rule shouldn't trigger on enums.  
  [Marcelo Fabri](https://github.com/marcelofabri)
  [#878](https://github.com/realm/SwiftLint/issues/878)

* Fix regex bug in Comma Rule causing some violations to not be triggered
  when there were consecutive violations in the same expression.  
  [Savio Figueiredo](https://github.com/sadefigu)
  [#872](https://github.com/realm/SwiftLint/issues/872)

## 0.13.0: MakeYourClothesCleanAgain

##### Breaking

* None.

##### Enhancements

* Add `ignores_comment` configuration for `trailing_whitespace` rule.  
  [Javier Hernández](https://github.com/jaherhi)
  [#576](https://github.com/realm/SwiftLint/issues/576)

* Added HTML reporter, identifier is `html`.  
  [Johnykutty Mathew](https://github.com/Johnykutty)

* Add `SuperCallRule` opt-in rule that warns about methods not calling to super.  
  [Angel G. Olloqui](https://github.com/angelolloqui)
  [#803](https://github.com/realm/SwiftLint/issues/803)

* Add `RedundantNilCoalesingRule` opt-in rule that warns against `?? nil`.  
  [Daniel Beard](https://github.com/daniel-beard)
  [#764](https://github.com/realm/SwiftLint/issues/764)

* Added opt-in rule to makes closure expressions spacing consistent.  
  [J. Cheyo Jimenez](https://github.com/masters3d)
  [#770](https://github.com/realm/SwiftLint/issues/770)

* Adds `allow_private_set` configuration for the `private_outlet` rule.  
  [Rohan Dhaimade](https://github.com/HaloZero)

* Swift 2.3 support.  
  [Norio Nomura](https://github.com/norio-nomura),
  [Syo Ikeda](https://github.com/ikesyo)

* Color literals count as single characters to avoid unintentional line length
  violations.  
  [Jonas](https://github.com/VFUC)
  [#742](https://github.com/realm/SwiftLint/issues/742)

* Add `SwitchCaseOnNewlineRule` opt-in rule that enforces a newline after
  `case pattern:` in a `switch`.  
  [Marcelo Fabri](https://github.com/marcelofabri)
  [#681](https://github.com/realm/SwiftLint/issues/681)

* Add `ValidIBInspectableRule` rule that checks if `@IBInspectable` declarations
  are valid. An `@IBInspectable` is valid if:
  * It's declared as a `var` (not `let`)
  * Its type is explicit (not inferred)
  * Its type is one of the
  [supported types](http://help.apple.com/xcode/mac/8.0/#/devf60c1c514)  

  [Marcelo Fabri](https://github.com/marcelofabri)
  [#756](https://github.com/realm/SwiftLint/issues/756)

* Add `ExplicitInitRule` opt-in rule to discourage calling `init` directly.  
  [Matt Taube](https://github.com/mtaube)
  [#715](https://github.com/realm/SwiftLint/pull/715)

##### Bug Fixes

* Fixed whitespace being added to TODO messages.  
  [W. Bagdon](https://github.com/wbagdon)
  [#792](https://github.com/realm/SwiftLint/issues/792)

* Fixed regex bug in Vertical Whitespace Rule by using SourceKitten instead.
  The rule now enabled by default again (no longer opt-in).  
  [J. Cheyo Jimenez](https://github.com/masters3d)
  [#772](https://github.com/realm/SwiftLint/issues/772)

* Correctable rules no longer apply corrections if the rule is locally disabled.  
  [J. Cheyo Jimenez](https://github.com/masters3d)  
  [#601](https://github.com/realm/SwiftLint/issues/601)

* Fixed regex bug in Mark Rule where MARK could not be used with only a hyphen
  but no descriptive text: `// MARK: -`.  
  [Ruotger Deecke](https://github.com/roddi)
  [#778](https://github.com/realm/SwiftLint/issues/778)

* Fixed: Private unit test rule not scoped to test classes.  
  Fixed: Private unit test rule config is ignored if regex is missing.  
  [Cristian Filipov](https://github.com/cfilipov)
  [#786](https://github.com/realm/SwiftLint/issues/786)

* Fixed: `ConditionalReturnsOnNewline` now respects severity configuration.  
  [Rohan Dhaimade](https://github.com/HaloZero)
  [#783](https://github.com/realm/SwiftLint/issues/783)

* Fixed: `ConditionalReturnsOnNewline` now checks if `return` is a keyword,
  avoiding false positives.  
  [Marcelo Fabri](https://github.com/marcelofabri)
  [#784](https://github.com/realm/SwiftLint/issues/784)

* `ForceUnwrappingRule` did not recognize force unwraps in return statements
  using subscript.  
  [Norio Nomura](https://github.com/norio-nomura)
  [#813](https://github.com/realm/SwiftLint/issues/813)

## 0.12.0: Vertical Laundry

##### Breaking

* Fixed: SwiftLint assumes paths in the YAML config file are relative to the
  current directory even when `--path` is passed as an argument.  
  [Cristian Filipov](https://github.com/cfilipov)

##### Enhancements

* Add `--enable-all-rules` CLI option to `lint` command to facilitate running
  all rules, even opt-in and disabled ones, ignoring `whitelist_rules`.  
  [JP Simard](https://github.com/jpsim)
  [#1170](https://github.com/realm/SwiftLint/issues/1170)

##### Bug Fixes

* Made Vertical Whitespace Rule added in 0.11.2 opt-in due to performance
  issues.  
  [JP Simard](https://github.com/jpsim)
  [#772](https://github.com/realm/SwiftLint/issues/772)

## 0.11.2: Communal Clothesline

This release has seen a phenomenal uptake in community contributions!

##### Breaking

* None.

##### Enhancements

* Add `MarkRule` rule to enforce `// MARK` syntax.  
  [Krzysztof Rodak](https://github.com/krodak)
  [#749](https://github.com/realm/SwiftLint/issues/749)

* Add `PrivateOutletRule` opt-in rule to enforce `@IBOutlet`
  instance variables to be `private`.  
  [Olivier Halligon](https://github.com/AliSoftware)

* Add content of the todo statement to message.  
  [J. Cheyo Jimenez](https://github.com/masters3d)
  [#478](https://github.com/realm/SwiftLint/issues/478)

* Add `LegacyNSGeometryFunctionsRule` rule. Add `NSSize`, `NSPoint`, and
  `NSRect` constants and constructors to existing rules.  
  [David Rönnqvist](https://github.com/d-ronnqvist)

* Added Vertical Whitespace Rule.  
  [J. Cheyo Jimenez](https://github.com/masters3d)
  [#548](https://github.com/realm/SwiftLint/issues/548)

* Removed ConditionalBindingCascadeRule.  
  [J. Cheyo Jimenez](https://github.com/masters3d)
  [#701](https://github.com/realm/SwiftLint/issues/701)

* Allow setting `flexible_right_spacing` configuration for the `colon` rule.  
  [Shai Mishali](https://github.com/freak4pc)
  [#730](https://github.com/realm/SwiftLint/issues/730)

* Add Junit reporter.  
  [Matthew Ellis](https://github.com/matthewellis)

* LeadingWhitespaceRule is now auto correctable.  
  [masters3d](https://github.com/masters3d)

* Add included regex for custom rules to control what files are processed.  
  [bootstraponline](https://github.com/bootstraponline)
  [#689](https://github.com/realm/SwiftLint/issues/689)

* Add rule to check for private unit tests (private unit tests don't get run
  by XCTest).  
  [Cristian Filipov](https://github.com/cfilipov)

* Add configuration for setting a warning threshold.  
  [woodhamgh](https://github.com/woodhamgh)
  [696](https://github.com/realm/SwiftLint/issues/696)

* Adds 'ConditionalReturnsOnNewLineRule' rule.  
  [Rohan Dhaimade](https://github.com/HaloZero)

* Made `- returns:` doc optional for initializers.  
  [Mohpor](https://github.com/mohpor)
  [#557](https://github.com/realm/SwiftLint/issues/557)

##### Bug Fixes

* Fixed CustomRule Regex.  
  [J. Cheyo Jimenez](https://github.com/masters3d)
  [#717](https://github.com/realm/SwiftLint/issues/717)
  [#726](https://github.com/realm/SwiftLint/issues/726)

* Allow disabling custom rules in code.  
  [J. Cheyo Jimenez](https://github.com/masters3d)
  [#515](https://github.com/realm/SwiftLint/issues/515)

* Fix LegacyConstructorRule when using variables instead of numbers.  
  [Sarr Blaise](https://github.com/bsarr007)
  [#646](https://github.com/realm/SwiftLint/issues/646)

* Fix force_unwrapping false positive inside strings.  
  [Daniel Beard](https://github.com/daniel-beard)
  [#721](https://github.com/realm/SwiftLint/issues/721)

## 0.11.1: Cuddles... Or Else!

##### Breaking

* None.

##### Enhancements

* Added `statement_mode` configuration to  the `statement_position` rule. The   
  `default` mode keeps the current SwiftLint behavior of keeping `else` and
  `catch` statements on the same line as the closing brace before them. The
  `uncuddled_else`configuration requires the `else` and `catch` to be on a new
  line with the same leading whitespace as the brace.  
  [Mike Skiba](https://github.com/ateliercw)
  [#651](https://github.com/realm/SwiftLint/issues/651)

##### Bug Fixes

* Remove extraneous argument label added in LegacyCGGeometryFunctionsRule
  autocorrect.  
  [Sarr Blaise](https://github.com/bsarr007)
  [643](https://github.com/realm/SwiftLint/issues/643)

## 0.11.0: Laundromat Format

##### Breaking

* Now `type_name` allows lowercase enum values to match the Swift API Design
  Guidelines.  
  [Jorge Bernal](https://github.com/koke)
  [#654](https://github.com/realm/SwiftLint/issues/654)

* Embedding frameworks needed by `swiftlint` was moved from
  SwiftLintFramework Xcode target to the swiftlint target.
  The `SwiftLintFramework.framework` product built by the
  SwiftLintFramework target no longer contains unnecessary frameworks or
  multiple copies of the Swift libraries.  
  [Norio Nomura](https://github.com/norio-nomura)

##### Enhancements

* Add `--format` option to `autocorrect` command which re-indents Swift files
  much like pasting into Xcode would. This option isn't currently configurable,
  but that can change if users request it.  
  [JP Simard](https://github.com/jpsim)

* Improve error messages for invalid configuration files.  
  [Brian Hardy](https://github.com/lyricsboy)

* Added the user-configurable option `ignores_empty_lines` to the
  `trailing_whitespace` rule. It can be used to control whether the
  `TrailingWhitespaceRule` should report and correct whitespace-indented empty
  lines. Defaults to `false`. Added unit tests.  
  [Reimar Twelker](https://github.com/raginmari)

##### Bug Fixes

* Fix false positive in conditional binding cascade violation.  
  [Norio Nomura](https://github.com/norio-nomura)
  [#642](https://github.com/realm/SwiftLint/issues/642)

* Another conditional binding fix, this time for enum that has two parameters
  or an if statement with two case tests.  
  [Andrew Rahn](https://github.com/paddlefish)
  [#667](https://github.com/realm/SwiftLint/issues/667)

* Fix regression in CommaRule ignoring violations when the comma is followed
  by a comment.  
  [Norio Nomura](https://github.com/norio-nomura)
  [#683](https://github.com/realm/SwiftLint/issues/683)

## 0.10.0: `laundry-select` edition

##### Breaking

* None.

##### Enhancements

* Now `libclang.dylib` and `sourcekitd.framework` are dynamically loaded at
  runtime by SourceKittenFramework to use the versions included in the Xcode
  version specified by `xcode-select -p` or custom toolchains.  
  [Norio Nomura](https://github.com/norio-nomura)
  [#167](https://github.com/jpsim/SourceKitten/issues/167)

* Add `LegacyCGGeometryFunctionsRule` rule.  
  [Sarr Blaise](https://github.com/bsarr007)
  [#625](https://github.com/realm/SwiftLint/issues/625)

* SwiftLint no longer crashes when SourceKitService crashes.  
  [Norio Nomura](https://github.com/norio-nomura)

* Rewrite `conditional_binding_cascade` rule.  
  [Norio Nomura](https://github.com/norio-nomura)
  [#617](https://github.com/realm/SwiftLint/issues/617)

* Add autocorrect for `ReturnArrowWhitespaceRule`.  
  [Craig Siemens](https://github.com/CraigSiemens)

##### Bug Fixes

* Failed to launch swiftlint when Xcode.app was placed at non standard path.  
  [Norio Nomura](https://github.com/norio-nomura)
  [#593](https://github.com/realm/SwiftLint/issues/593)

* `ClosingBraceRule` no longer triggers across line breaks.  
  [Josh Friend](https://github.com/joshfriend)
  [#592](https://github.com/realm/SwiftLint/issues/592)

* `LegacyConstantRule` and `LegacyConstructorRule` failed to `autocorrect`.  
  [Norio Nomura](https://github.com/norio-nomura)
  [#623](https://github.com/realm/SwiftLint/issues/623)

## 0.9.2: Multiple Exhaust Codes

##### Breaking

* None.

##### Enhancements

* Return different exit codes to distinguish between types of errors:
  * 0: No errors, maybe warnings in non-strict mode
  * 1: Usage or system error
  * 2: Style violations of severity "Error"
  * 3: No style violations of severity "Error", but violations of severity
       "warning" with `--strict`  
  [JP Simard](https://github.com/jpsim)
  [#166](https://github.com/realm/SwiftLint/issues/166)

* `VariableNameRule` now accepts symbols starting with more than one uppercase
  letter to allow for names like XMLString or MIMEType.  
  [Erik Aigner](https://github.com/eaigner)
  [#566](https://github.com/realm/SwiftLint/issues/566)

##### Bug Fixes

* Avoid overwriting files whose contents have not changed.  
  [Neil Gall](https://github.com/neilgall)
  [#574](https://github.com/realm/SwiftLint/issues/574)

* Fix `CommaRule` mismatch between violations and corrections.  
  [Norio Nomura](https://github.com/norio-nomura)
  [#466](https://github.com/realm/SwiftLint/issues/466)

* Fix more false positives in `ForceUnwrappingRule`.  
  [Norio Nomura](https://github.com/norio-nomura)
  [#546](https://github.com/realm/SwiftLint/issues/546)
  [#547](https://github.com/realm/SwiftLint/issues/547)

## 0.9.1: Air Duct Cleaning

##### Breaking

* None.

##### Enhancements

* None.

##### Bug Fixes

* Fix force unwrap rule missed cases with quotes.  
  [Norio Nomura](https://github.com/norio-nomura)
  [#535](https://github.com/realm/SwiftLint/issues/535)

* Fix issues with nested `.swiftlint.yml` file resolution.  
  [Norio Nomura](https://github.com/norio-nomura)
  [#543](https://github.com/realm/SwiftLint/issues/543)

## 0.9.0: Appliance Maintenance

##### Breaking

* `Linter.reporter` has been removed and `Configuration.reporterFromString(_:)`
  has been renamed to a free function: `reporterFromString(_:)`.  
  [JP Simard](https://github.com/jpsim)

* `_ConfigProviderRule` & `ConfigurableRule` have been removed and their
  requirements have been moved to `Rule`.  
  [JP Simard](https://github.com/jpsim)

* `Configuration(path:optional:silent)` has been changed to
  `Configuration(path:rootPath:optional:quiet:)`.  
  [JP Simard](https://github.com/jpsim)

* The static function `Configuration.rulesFromDict(_:ruleList:)` has been moved
  to an instance method: `RuleList.configuredRulesWithDictionary(_:)`.  
  [JP Simard](https://github.com/jpsim)

* The `rules` parameter in the `Configuration` initializer has been renamed to
  `configuredRules`.  
  [JP Simard](https://github.com/jpsim)

* Removed a large number of declarations from the public SwiftLintFramework API.
  This is being done to minimize the API surface area in preparation of a 1.0
  release. See [#507](https://github.com/realm/SwiftLint/pull/507) for a
  complete record of this change.  
  [JP Simard](https://github.com/jpsim)
  [#479](https://github.com/realm/SwiftLint/issues/479)

* All instances of the abbreviation "config" in the API have been expanded to
  "configuration". The `--config` command line parameter and
  `use_nested_configs` configuration key are unaffected.  
  [JP Simard](https://github.com/jpsim)

* The `use_nested_configs` configuration key has been deprecated and its value
  is now ignored. Nested configuration files are now always considered.  
  [JP Simard](https://github.com/jpsim)

##### Enhancements

* `swiftlint lint` now accepts an optional `--reporter` parameter which
  overrides existing `reporter` values in the configuration file. Choose between
  `xcode` (default), `json`, `csv` or `checkstyle`.  
  [JP Simard](https://github.com/jpsim)
  [#440](https://github.com/realm/SwiftLint/issues/440)

* `swiftlint rules` now shows a configuration description for all rules.  
  [JP Simard](https://github.com/jpsim)

* `lint` and `autocorrect` commands now accept a `--quiet` flag that prevents
  status messages like 'Linting <file>' & 'Done linting' from being logged.  
  [JP Simard](https://github.com/jpsim)
  [#386](https://github.com/realm/SwiftLint/issues/386)

* All top-level keys in a configuration file that accept an array now also
  accept a single value.  
  e.g. `included: Source` is equivalent to `included:\n  - Source`.  
  [JP Simard](https://github.com/jpsim)
  [#120](https://github.com/realm/SwiftLint/issues/120)

* Improve performance of `FunctionParameterCountRule`.  
  [Norio Nomura](https://github.com/norio-nomura)

* Improve performance of `ColonRule`.  
  [Norio Nomura](https://github.com/norio-nomura)

##### Bug Fixes

* Fix case sensitivity of keywords for `valid_docs`.  
  [Ankit Aggarwal](https://github.com/aciidb0mb3r)
  [#298](https://github.com/realm/SwiftLint/issues/298)

* Fixed inconsistencies between violations & corrections in
  `StatementPositionRule`.  
  [JP Simard](https://github.com/jpsim)
  [#466](https://github.com/realm/SwiftLint/issues/466)

* A warning will now be logged when invalid top-level keys are included in the
  configuration file.  
  [JP Simard](https://github.com/jpsim)
  [#120](https://github.com/realm/SwiftLint/issues/120)

* Fixed `LegacyConstructorRule` from correcting legacy constructors in string
  literals.  
  [JP Simard](https://github.com/jpsim)
  [#466](https://github.com/realm/SwiftLint/issues/466)

* Fixed an issue where `variable_name` or `type_name` would always report a
  violation when configured with only a `warning` value on either `min_length`
  or `max_length`.  
  [JP Simard](https://github.com/jpsim)
  [#522](https://github.com/realm/SwiftLint/issues/522)

## 0.8.0: High Heat

##### Breaking

* Setting only warning on `SeverityLevelsConfig` rules now disables the error
  value.  
  [Robin Kunde](https://github.com/robinkunde)
  [#409](https://github.com/realm/SwiftLint/issues/409)

* `enabled_rules` has been renamed to `opt_in_rules`.  
  [Daniel Beard](https://github.com/daniel-beard)

##### Enhancements

* Add `whitelist_rules` rule whitelists in config files.  
  [Daniel Beard](https://github.com/daniel-beard)
  [#256](https://github.com/realm/SwiftLint/issues/256)

* Improve performance of `ColonRule`, `LineLengthRule` & `syntaxKindsByLine`.  
  [Norio Nomura](https://github.com/norio-nomura)

* Add command to display rule description:
  `swiftlint rules <rule identifier>`.  
  [Tony Li](https://github.com/crazytonyli)
  [#392](https://github.com/realm/SwiftLint/issues/392)

* Add `FunctionParameterCountRule`.  
  [Denis Lebedev](https://github.com/garnett)
  [#415](https://github.com/realm/SwiftLint/issues/415)

* Measure complexity of nested functions separately in
  `CyclomaticComplexityRule`.  
  [Denis Lebedev](https://github.com/garnett)
  [#424](https://github.com/realm/SwiftLint/issues/424)

* Added exception for multi-line `if`/`guard`/`while` conditions to allow
  opening brace to be on a new line in `OpeningBraceRule`.  
  [Scott Hoyt](https://github.com/scottrhoyt)
  [#355](https://github.com/realm/SwiftLint/issues/355)

* The `rules` command now prints a table containing values for: `identifier`,
  `opt-in`, `correctable`, `enabled in your config` & `configuration`.  
  [JP Simard](https://github.com/jpsim)
  [#392](https://github.com/realm/SwiftLint/issues/392)

* Reduce maximum memory usage.  
  [Norio Nomura](https://github.com/norio-nomura)

##### Bug Fixes

* Fix more false positives in `ValidDocsRule`.  
  [diogoguimaraes](https://github.com/diogoguimaraes)
  [#451](https://github.com/realm/SwiftLint/issues/451)

* Fix `trailing_newline` autocorrect to handle more than one violation per
  line.  
  [Daniel Beard](https://github.com/daniel-beard)
  [#465](https://github.com/realm/SwiftLint/issues/465)

* Fix complexity measurement for switch statements in `CyclomaticComplexityRule`.  
  [Denis Lebedev](https://github.com/garnett)
  [#461](https://github.com/realm/SwiftLint/issues/461)

## 0.7.2: Appliance Manual

##### Breaking

* None.

##### Enhancements

* None.

##### Bug Fixes

* Fix several false positives in `ValidDocsRule`.  
  [diogoguimaraes](https://github.com/diogoguimaraes)
  [#375](https://github.com/realm/SwiftLint/issues/375)

## 0.7.1: Delicate Cycle

##### Breaking

* None.

##### Enhancements

* Improve performance of `MissingDocsRule`.  
  [Norio Nomura](https://github.com/norio-nomura)

* Added `CustomRules`.  
  [Scott Hoyt](https://github.com/scottrhoyt)  
  [#123](https://github.com/realm/SwiftLint/issues/123)

* Added opt-in `ForceUnwrappingRule` to issue warnings for all forced
  unwrappings.  
  [Benjamin Otto](https://github.com/Argent)
  [#55](https://github.com/realm/SwiftLint/issues/55)

##### Bug Fixes

* Fix several false positives in `ValidDocsRule`.  
  [diogoguimaraes](https://github.com/diogoguimaraes)
  [#375](https://github.com/realm/SwiftLint/issues/375)

## 0.7.0: Automatic Permanent Press

##### Breaking

* Replaced all uses of `XPCDictionary` with
  `[String: SourceKitRepresentable]`.  
  [JP Simard](https://github.com/jpsim)

* `VariableNameMinLengthRule` and `VariableNameMaxLengthRule` have been
  removed. `VariableNameRule` now has this functionality.  
  [Scott Hoyt](https://github.com/scottrhoyt)

* `ViolationLevelRule` has been removed. This functionality is now provided
  by `ConfigProviderRule` and `SeverityLevelsConfig`.  
  [Scott Hoyt](https://github.com/scottrhoyt)

##### Enhancements

* `TypeBodyLengthRule` now does not count comment or whitespace lines.  
  [Marcelo Fabri](https://github.com/marcelofabri)
  [#369](https://github.com/realm/SwiftLint/issues/369)

* `FunctionBodyLengthRule` now does not count comment or whitespace lines.  
  [Marcelo Fabri](https://github.com/marcelofabri)
  [#258](https://github.com/realm/SwiftLint/issues/258)

* All `Rule`s are now configurable in at least their severity: `SeverityConfig`.  
  [Scott Hoyt](https://github.com/scottrhoyt)
  [#371](https://github.com/realm/SwiftLint/issues/371)
  [#130](https://github.com/realm/SwiftLint/issues/130)
  [#268](https://github.com/realm/SwiftLint/issues/268)

* `TypeNameRule` and `VariableNameRule` conform to `ConfigProviderRule` using
  `NameConfig` to support `min_length`, `max_length`, and `excluded` names.  
  [Scott Hoyt](https://github.com/scottrhoyt)
  [#388](https://github.com/realm/SwiftLint/issues/388)
  [#259](https://github.com/realm/SwiftLint/issues/259)
  [#191](https://github.com/realm/SwiftLint/issues/191)

* Add `CyclomaticComplexityRule`.  
  [Denis Lebedev](https://github.com/garnett)

##### Bug Fixes

* Fix crash caused by infinite recursion when using nested config files.  
  [JP Simard](https://github.com/jpsim)
  [#368](https://github.com/realm/SwiftLint/issues/368)

* Fix crash when file contains NULL character.  
  [Norio Nomura](https://github.com/norio-nomura)
  [#379](https://github.com/realm/SwiftLint/issues/379)

## 0.6.0: Steam Cycle

##### Breaking

* `ParameterizedRule` is removed. Use `ConfigurableRule` instead.  
  [Scott Hoyt](https://github.com/scottrhoyt)
  [#353](https://github.com/realm/SwiftLint/issues/353)

* To activate a `Rule`, it must be added to the global `masterRuleList`.  
  [Scott Hoyt](https://github.com/scottrhoyt)

##### Enhancements

* `ConfigurableRule` protocol allows for improved rule configuration. See
  `CONTRIBUTING` for more details.  
  [Scott Hoyt](https://github.com/scottrhoyt)
  [#303](https://github.com/realm/SwiftLint/issues/303)

* `VariableNameMinLengthRule` now supports excluding certain variable names
  (e.g. "id").  
  [Scott Hoyt](https://github.com/scottrhoyt)
  [#231](https://github.com/realm/SwiftLint/issues/231)

* `ViolationLevelRule` provides default `ConfigurableRule` implementation for
  rules that only need integer error and warning levels.  
  [Scott Hoyt](https://github.com/scottrhoyt)

* Add AutoCorrect for StatementPositionRule.  
  [Raphael Randschau](https://github.com/nicolai86)

* Add AutoCorrect for CommaRule.  
  [Raphael Randschau](https://github.com/nicolai86)

* Add AutoCorrect for LegacyConstructorRule.  
  [Raphael Randschau](https://github.com/nicolai86)

* Improve performance of `LineLengthRule`.  
  [Norio Nomura](https://github.com/norio-nomura)

* Add ConditionalBindingCascadeRule.  
  [Aaron McTavish](https://github.com/aamctustwo)
  [#202](https://github.com/realm/SwiftLint/issues/202)

* Opt-in rules are now supported.  
  [JP Simard](https://github.com/jpsim)
  [#256](https://github.com/realm/SwiftLint/issues/256)

* Add LegacyConstantRule.  
  [Aaron McTavish](https://github.com/aamctustwo)
  [#319](https://github.com/realm/SwiftLint/issues/319)

* Add opt-in rule to encourage checking `isEmpty` over comparing `count` to
  zero.  
  [JP Simard](https://github.com/jpsim)
  [#202](https://github.com/realm/SwiftLint/issues/202)

* Add opt-in "Missing Docs" rule to detect undocumented public declarations.  
  [JP Simard](https://github.com/jpsim)

##### Bug Fixes

* None.

## 0.5.6: Bug FixLint

##### Breaking

* None.

##### Enhancements

* Improve performance by reducing calls to SourceKit.  
  [Norio Nomura](https://github.com/norio-nomura)

##### Bug Fixes

* Fix homebrew deployment issues.  
  [Norio Nomura](https://github.com/norio-nomura)

* AutoCorrect for TrailingNewlineRule only removes at most one line.  
  [John Estropia](https://github.com/JohnEstropia)

* `valid_docs` did not detect tuple as return value.  
  [Norio Nomura](https://github.com/norio-nomura)
  [#324](https://github.com/realm/SwiftLint/issues/324)

* Escape strings when using CSV reporter.  
  [JP Simard](https://github.com/jpsim)

## 0.5.5: Magic Drying Fluff Balls™

<http://www.amazon.com/Magic-Drying-Fluff-Balls-Softening/dp/B001EIW1SG>

##### Breaking

* None.

##### Enhancements

* None.

##### Bug Fixes

* Always fail if a YAML configuration file was found but could not be parsed.  
  [JP Simard](https://github.com/jpsim)
  [#310](https://github.com/realm/SwiftLint/issues/310)

* Make commands with modifiers work for violations with line-only locations.  
  [JP Simard](https://github.com/jpsim)
  [#316](https://github.com/realm/SwiftLint/issues/316)


## 0.5.4: Bounce™

##### Breaking

* Remove `Location.init(file:offset:)` in favor of the more explicit
  `Location.init(file:byteOffset:)` & `Location.init(file:characterOffset:)`.  
  [JP Simard](https://github.com/jpsim)

##### Enhancements

* Add `checkstyle` reporter to generate XML reports in the Checkstyle 4.3
  format.  
  [JP Simard](https://github.com/jpsim)
  [#277](https://github.com/realm/SwiftLint/issues/277)

* Support command comment modifiers (`previous`, `this` & `next`) to limit the
  command's scope to a single line.  
  [JP Simard](https://github.com/jpsim)
  [#222](https://github.com/realm/SwiftLint/issues/222)

* Add nested `.swiftlint.yml` configuration support.  
  [Scott Hoyt](https://github.com/scottrhoyt)
  [#299](https://github.com/realm/SwiftLint/issues/299)

##### Bug Fixes

* Fix multibyte handling in many rules.  
  [JP Simard](https://github.com/jpsim)
  [#279](https://github.com/realm/SwiftLint/issues/279)

* Fix an `NSRangeException` crash.  
  [Norio Nomura](https://github.com/norio-nomura)
  [#294](https://github.com/realm/SwiftLint/issues/294)

* The `valid_docs` rule now handles multibyte characters.  
  [Norio Nomura](https://github.com/norio-nomura)
  [#295](https://github.com/realm/SwiftLint/issues/295)


## 0.5.3: Mountain Scent

##### Breaking

* None.

##### Enhancements

* Improve autocorrect for OpeningBraceRule.  
  [Yasuhiro Inami](https://github.com/inamiy)

* Add autocorrect for ColonRule.  
  [Brian Partridge](https://github.com/brianpartridge)

* Add ClosingBraceRule.  
  [Yasuhiro Inami](https://github.com/inamiy)

##### Bug Fixes

* Fix false positives in ValidDocsRule.  
  [JP Simard](https://github.com/jpsim)
  [#267](https://github.com/realm/SwiftLint/issues/267)

## 0.5.2: Snuggle™

##### Breaking

* None.

##### Enhancements

* Performance improvements & unicode fixes (via SourceKitten).  
  [Norio Nomura](https://github.com/norio-nomura)

##### Bug Fixes

* Fix `ValidDocsRule` false positive when documenting functions with closure
  parameters.  
  [diogoguimaraes](https://github.com/diogoguimaraes)
  [#267](https://github.com/realm/SwiftLint/issues/267)


## 0.5.1: Lint Tray Malfunction

##### Breaking

* None.

##### Enhancements

* None.

##### Bug Fixes

* Make linting faster than 0.5.0, but slower than 0.4.0  
  [Norio Nomura](https://github.com/norio-nomura)
  [#119](https://github.com/jpsim/SourceKitten/issues/119)

* Re-introduce `--use-script-input-files` option for `lint` & `autocorrect`
  commands. Should also fix some issues when running SwiftLint from an Xcode
  build phase.  
  [JP Simard](https://github.com/jpsim)
  [#264](https://github.com/realm/SwiftLint/issues/264)


## 0.5.0: Downy™

##### Breaking

* `init()` is no longer a member of the `Rule` protocol.

##### Enhancements

* Add legacy constructor rule.  
  [Marcelo Fabri](https://github.com/marcelofabri)
  [#202](https://github.com/realm/SwiftLint/issues/202)

* The `VariableNameRule` now allows variable names when the entire name is
  capitalized. This allows stylistic usage common in cases like `URL` and other
  acronyms.  
  [Marcelo Fabri](https://github.com/marcelofabri)
  [#161](https://github.com/realm/SwiftLint/issues/161)

* Add `autocorrect` command to automatically correct certain violations
  (currently only `trailing_newline`, `trailing_semicolon` &
  `trailing_whitespace`).  
  [JP Simard](https://github.com/jpsim)
  [#5](https://github.com/realm/SwiftLint/issues/5)

* Allow to exclude files from `included` directory with `excluded`.  
  [Michal Laskowski](https://github.com/michallaskowski)

##### Bug Fixes

* Statement position rule no longer triggers for non-keyword uses of `catch` and
  `else`.  
  [JP Simard](https://github.com/jpsim)
  [#237](https://github.com/realm/SwiftLint/issues/237)

* Fix issues with multi-byte characters.  
  [JP Simard](https://github.com/jpsim)
  [#234](https://github.com/realm/SwiftLint/issues/234)


## 0.4.0: Wrinkle Release

##### Breaking

* API: Rename RuleExample to RuleDescription, remove StyleViolationType and
  combine Rule().identifier and Rule().example into Rule.description.  
  [JP Simard](https://github.com/jpsim)
  [#183](https://github.com/realm/SwiftLint/issues/183)

##### Enhancements

* The `VariableNameRule` now allows capitalized variable names when they are
  declared static. This allows stylistic usage common in cases like
  `OptionSetType` subclasses.  
  [Will Fleming](https://github.com/wfleming)

* Add `VariableNameMaxLengthRule` and `VariableNameMinLengthRule` parameter
  rules. Remove length checks on `VariableNameRule`.  
  [Mickael Morier](https://github.com/mmorier)

* Add trailing semicolon rule.  
  [JP Simard](https://github.com/jpsim)

* Add force try rule.  
  [JP Simard](https://github.com/jpsim)

* Support linting from Input Files provided by Run Script Phase of Xcode with
  `--use-script-input-files`.  
  [Norio Nomura](https://github.com/norio-nomura)
  [#193](https://github.com/realm/SwiftLint/pull/193)

##### Bug Fixes

* All rules now print their identifiers in reports.  
  [JP Simard](https://github.com/jpsim)
  [#180](https://github.com/realm/SwiftLint/issues/180)

* `ControlStatementRule` now detects all violations.  
  [Mickael Morier](https://github.com/mmorier)
  [#187](https://github.com/realm/SwiftLint/issues/187)

* `ControlStatementRule` no longer triggers a violation for acceptable use of
  parentheses.  
  [Mickael Morier](https://github.com/mmorier)
  [#189](https://github.com/realm/SwiftLint/issues/189)

* Nesting rule no longer triggers a violation for enums nested one level deep.  
  [JP Simard](https://github.com/jpsim)
  [#190](https://github.com/realm/SwiftLint/issues/190)

* `ColonRule` now triggers a violation even if equal operator is collapse to
  type and value.  
  [Mickael Morier](https://github.com/mmorier)
  [#135](https://github.com/realm/SwiftLint/issues/135)

* Fix an issue where logs would be printed asynchronously over each other.  
  [JP Simard](https://github.com/jpsim)
  [#200](https://github.com/realm/SwiftLint/issues/200)


## 0.3.0: Wrinkly Rules

##### Breaking

* `swiftlint rules` now just prints a list of all available rules and their
  identifiers.

##### Enhancements

* Support for Swift 2.1.  
  [JP Simard](https://github.com/jpsim)

* Added `StatementPositionRule` to make sure that catch, else if and else
  statements are on the same line as closing brace preceding them and after one
  space.  
  [Alex Culeva](https://github.com/S2dentik)

* Added `Comma Rule` to ensure there is a single space after a comma.  
  [Alex Culeva](https://github.com/S2dentik)

* Add rule identifier to all linter reports.  
  [zippy1978](https://github.com/zippy1978)

* Add `OpeningBraceRule` to make sure there is exactly a space before opening
  brace and it is on the same line as declaration.  
  [Alex Culeva](https://github.com/S2dentik)

* Print to stderr for all informational logs. Only reporter outputs is logged to
  stdout.  
  [JP Simard](https://github.com/jpsim)

* JSON and CSV reporters now only print at the very end of the linting
  process.  
  [JP Simard](https://github.com/jpsim)

* Add support for `guard` statements to ControlStatementRule.  
  [David Potter](https://github.com/Tableau-David-Potter)

* Lint parameter variables.  
  [JP Simard](https://github.com/jpsim)

##### Bug Fixes

* Custom reporters are now supported even when not running with `--use-stdin`.  
  [JP Simard](https://github.com/jpsim)
  [#151](https://github.com/realm/SwiftLint/issues/151)

* Deduplicate files in the current directory.  
  [JP Simard](https://github.com/jpsim)
  [#154](https://github.com/realm/SwiftLint/issues/154)


## 0.2.0: Tumble Dry

##### Breaking

* SwiftLint now exclusively supports Swift 2.0.  
  [JP Simard](https://github.com/jpsim)
  [#77](https://github.com/realm/SwiftLint/issues/77)

* `ViolationSeverity` now has an associated type of `String` and two members:
  `.Warning` and `.Error`.  
  [JP Simard](https://github.com/jpsim)
  [#113](https://github.com/realm/SwiftLint/issues/113)

##### Enhancements

* Configure SwiftLint via a YAML file:
  Supports `disabled_rules`, `included`, `excluded` and passing parameters to
  parameterized rules.
  Pass a configuration file path to `--config`, defaults to `.swiftlint.yml`.  
  [JP Simard](https://github.com/jpsim)
  [#1](https://github.com/realm/SwiftLint/issues/1)
  [#3](https://github.com/realm/SwiftLint/issues/3)
  [#20](https://github.com/realm/SwiftLint/issues/20)
  [#26](https://github.com/realm/SwiftLint/issues/26)

* Updated `TypeNameRule` and `VariableNameRule` to allow private type & variable
  names to start with an underscore.  
  [JP Simard](https://github.com/jpsim)

* Disable and re-enable rules from within source code comments using
  `// swiftlint:disable $IDENTIFIER` and `// swiftlint:enable $IDENTIFIER`.  
  [JP Simard](https://github.com/jpsim)
  [#4](https://github.com/realm/SwiftLint/issues/4)

* Add `--strict` lint flag which makes the lint fail if there are any
  warnings.  
  [Keith Smiley](https://github.com/keith)

* Violations are now printed to stderr.  
  [Keith Smiley](https://github.com/keith)

* Custom reporters are now supported. Specify a value for the `reporter:` key in
  your configuration file. Available reporters are `xcode` (default), `json`,
  `csv`.  
  [JP Simard](https://github.com/jpsim)
  [#42](https://github.com/realm/SwiftLint/issues/42)

##### Bug Fixes

* Improve performance of `TrailingWhitespaceRule`.  
  [Keith Smiley](https://github.com/keith)

* Allow newlines in function return arrow.  
  [JP Simard](https://github.com/jpsim)


## 0.1.2: FabricSoftenerRule

##### Breaking

* None.

##### Enhancements

* Added `OperatorFunctionWhitespaceRule` to make sure that
  you use whitespace around operators when defining them.  
  [Akira Hirakawa](https://github.com/akirahrkw)
  [#60](https://github.com/realm/SwiftLint/issues/60)

* Added `ReturnArrowWhitespaceRule` to make sure that
  you have 1 space before return arrow and return type.  
  [Akira Hirakawa](https://github.com/akirahrkw)

* Support linting from standard input (use `--use-stdin`).  
  [JP Simard](https://github.com/jpsim)
  [#78](https://github.com/realm/SwiftLint/issues/78)

* Improve performance of `TrailingNewlineRule`.  
  [Keith Smiley](https://github.com/keith)

* Lint parentheses around switch statements.  
  [Keith Smiley](https://github.com/keith)

##### Bug Fixes

* None.


## 0.1.1: Top Loading

##### Breaking

* The `Rule` and `ASTRule` protocol members are now non-static.  
  [aarondaub](https://github.com/aarondaub)

* Split `Rule` into `Rule` and `ParameterizedRule` protocols.  
  [aarondaub](https://github.com/aarondaub)
  [#21](https://github.com/realm/SwiftLint/issues/21)

##### Enhancements

* Added a command line option `--path` to specify a path to lint.  
  [Lars Lockefeer](https://github.com/larslockefeer)
  [#16](https://github.com/realm/SwiftLint/issues/16)

* swiftlint now returns a non-zero error code when a warning of high-severity
  or above is found in the source files being linted.  
  [Pat Wallace](https://github.com/pawrsccouk)
  [#30](https://github.com/realm/SwiftLint/issues/30)

* Added `rules` command to display which rules are currently applied along
  with examples.  
  [Chris Eidhof](https://github.com/chriseidhof)

* Cache parsing to reduce execution time by more than 50%.  
  [Nikolaj Schumacher](https://github.com/nschum)

* Added `ControlStatementRule` to make sure that if/for/while/do statements
  do not wrap their conditionals in parentheses.  
  [Andrea Mazzini](https://github.com/andreamazz)

* Character position is now included in violation location where appropriate.  
  [JP Simard](https://github.com/jpsim)
  [#62](https://github.com/realm/SwiftLint/issues/62)

* The following rules now conform to `ASTRule`:
  FunctionBodyLength, Nesting, TypeBodyLength, TypeName, VariableName.  
  [JP Simard](https://github.com/jpsim)

##### Bug Fixes

* Trailing newline and file length violations are now displayed in Xcode.  
  [JP Simard](https://github.com/jpsim)
  [#43](https://github.com/realm/SwiftLint/issues/43)


## 0.1.0: Fresh Out Of The Dryer

First Version!<|MERGE_RESOLUTION|>--- conflicted
+++ resolved
@@ -1,3 +1,27 @@
+## Master
+
+#### Breaking
+
+* None.
+
+#### Experimental
+
+* None.
+
+#### Enhancements
+
+* None.
+
+#### Bug Fixes
+
+* Fix .swift-version to use Swift 5.1.  
+  [cfiken](https://github.com/cfiken)
+  [#3297](https://github.com/realm/SwiftLint/issues/3297)
+
+* Fix test `testDetectSwiftVersion` for Swift 5.2.5.  
+  [cfiken](https://github.com/cfiken)
+  [#3299](https://github.com/realm/SwiftLint/pull/3299)
+
 ## 0.40.0: Washable Mask
 
 #### Breaking
@@ -103,16 +127,6 @@
   Swift 5.2.  
   [Marcelo Fabri](https://github.com/marcelofabri)
   [#3150](https://github.com/realm/SwiftLint/issues/3150)
-
-<<<<<<< HEAD
-* Fix .swift-version to use Swift 5.1
-  [cfiken](https://github.com/cfiken)
-  [#3297](https://github.com/realm/SwiftLint/issues/3297)
-=======
-* Fix test `testDetectSwiftVersion` for Swift 5.2.5
-  [cfiken](https://github.com/cfiken)
-  [#3299](https://github.com/realm/SwiftLint/pull/3299)
->>>>>>> 7feb50f0
 
 ## 0.39.2: Stay Home
 
