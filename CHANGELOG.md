## Master

##### Breaking

* `variable_name` rule (`VariableNameRule`) is now `identifier_name`
  (`IdentifierNameRule`) as it validates other identifiers as well.  
  [Marcelo Fabri](https://github.com/marcelofabri)
  [#663](https://github.com/realm/SwiftLint/issues/663)

##### Enhancements

* Performance improvements to `generic_type_name`,
  `redundant_nil_coalescing`, `mark`, `first_where` and
  `vertical_whitespace` rules.  
  [Marcelo Fabri](https://github.com/marcelofabri)

* Add `discarded_notification_center_observer` rule
  that warns when the result of
  `NotificationCenter.addObserver(forName:object:queue:using:)`
  is not stored so it can be removed later.  
  [Marcelo Fabri](https://github.com/marcelofabri)
  [#1062](https://github.com/realm/SwiftLint/issues/1062)

* Add `notification_center_detachment` rule that warns against an object
  removing itself from `NotificationCenter` in an unsafe location.  
  [Marcelo Fabri](https://github.com/marcelofabri)
  [#1061](https://github.com/realm/SwiftLint/issues/1061)

* Accept `AnyObject` and `NSObjectProtocol` in `class_delegate_protocol`.  
  [Jon Shier](https://github.com/jshier)
  [#1261](https://github.com/realm/SwiftLint/issues/1261)

* Add `ignores_function_declarations` and `ignores_comments` as options
  to `LineLengthRule`.  
  [Michael L. Welles](https://github.com/mlwelles)
  [#598](https://github.com/realm/SwiftLint/issues/598)
  [#975](https://github.com/realm/SwiftLint/issues/975)

* Add `for_where` rule that validates that `where` is used in a `for` loop
  instead of a single `if` expression inside the loop.  
  [Marcelo Fabri](https://github.com/marcelofabri)
  [#1228](https://github.com/realm/SwiftLint/issues/1228)

* `unused_enumerated` rule now warns when only the index is being used.
  You should use `.indices` instead of `.enumerated()` in this case.  
  [Marcelo Fabri](https://github.com/marcelofabri)
  [#1278](https://github.com/realm/SwiftLint/issues/1278)

* Add `ignores_case_statements` as option to `CyclomaticComplexityRule`.  
  [Michael L. Welles](https://github.com/mlwelles)
  [#1298](https://github.com/realm/SwiftLint/issues/1298)

* Add correctable `redundant_discardable_let` rule that warns when
  `let _ = foo()` is used to discard a result from a function instead of
  `_ = foo()`.  
  [Marcelo Fabri](https://github.com/marcelofabri)
  [#1232](https://github.com/realm/SwiftLint/issues/1232)

* Accept global and local variables in `implicit_getter` rule.  
  [Marcelo Fabri](https://github.com/marcelofabri)

* Add `--enabled` (or `-e`) switch to the `rules` CLI command, to only
  display enabled rules.  
  [Natan Rolnik](https://github.com/NatanRolnik)
  [#1270](https://github.com/realm/SwiftLint/issues/1270)

* Now `nesting` rule can be configured with a type and statement level.  
  [Hayashi Tatsuya](https://github.com/sora0077)
  [#1318](https://github.com/realm/SwiftLint/issues/1318)

* Add `explicit_type_interface` opt-in rule that validates that the properties
  have an explicit type interface.  
  [Kim de Vos](https://github.com/kimdv)

<<<<<<< HEAD
* Add `--lenient` CLI option to `lint` command. Facilitates running a
  lint task that doesn't fail a pipeline of other tasks.
  [aaroncrespo](https://github.com/aaroncrespo)
  [#1322](https://github.com/realm/SwiftLint/issues/1322)
=======
* Add `fatal_error_message` opt-in rule that validates that `fatalError()` calls
  have a message.  
  [Kim de Vos](https://github.com/kimdv)
  [#1348](https://github.com/realm/SwiftLint/issues/1348)
>>>>>>> 87a03167

##### Bug Fixes

* Fix crashes when accessing cached regular expressions when linting in
  parallel.  
  [JP Simard](https://github.com/jpsim)
  [#1344](https://github.com/realm/SwiftLint/issues/1344)

* Fix a false positive on `large_tuple` rule when using closures.  
  [Marcelo Fabri](https://github.com/marcelofabri)
  [#1234](https://github.com/realm/SwiftLint/issues/1234)

* Fix `force_unwrap` false positive for bool negation.  
  [Aaron McTavish](https://github.com/aamctustwo)
  [#918](https://github.com/realm/SwiftLint/issues/918)

* Fix false positive and wrong correction on `number_separator` rule.  
  [Marcelo Fabri](https://github.com/marcelofabri)
  [#1242](https://github.com/realm/SwiftLint/issues/1242)

* Retain closure parameter types when they are specified during autocorrect.  
  [Allen Zeng](https://github.com/allen-zeng)
  [#1175](https://github.com/realm/SwiftLint/issues/1175)

* Fix `redundant_void_return` matches if return type starts with Void~.  
  [Hayashi Tatsuya](https://github.com/sora0077)

* Ignore `unused_closure_parameter` rule on closures that are called inline.  
  [Marcelo Fabri](https://github.com/marcelofabri)
  [#1161](https://github.com/realm/SwiftLint/issues/1161)

* Disable `valid_docs` and `missing_docs` rules when running in Swift 2.3 or
  later as they have not been updated to work with those versions of Swift.
  Both rules are now opt-in because of this.  
  [JP Simard](https://github.com/jpsim)
  [#728](https://github.com/realm/SwiftLint/issues/728)

* Fix false positive on `large_tuple` rule when using generics inside a tuple.  
  [Marcelo Fabri](https://github.com/marcelofabri)
  [#1257](https://github.com/realm/SwiftLint/issues/1257)

* Make `ASTRule` default implementation to navigate through the substructure
  even if its children are from a different kind. This fixes some violations
  not being reported in some contexts.  
  [Marcelo Fabri](https://github.com/marcelofabri)
  [#1237](https://github.com/realm/SwiftLint/issues/1237)

* Reimplement `switch_case_on_newline` rule to be an `ASTRule` and be more
  reliable, fixing some false negatives and false positives.  
  [Marcelo Fabri](https://github.com/marcelofabri)
  [#1268](https://github.com/realm/SwiftLint/issues/1268)

* Fix `closure_end_indentation` rule false positive when using single-line
  closures.  
  [Marcelo Fabri](https://github.com/marcelofabri)
  [#1216](https://github.com/realm/SwiftLint/issues/1216)

* Fix `todo` rule messages when the comment is not on a new line.  
  [Marcelo Fabri](https://github.com/marcelofabri)
  [#1304](https://github.com/realm/SwiftLint/issues/1304)

* Fix false negative on `unused_closure_parameter` rule.  
  [Hayashi Tatsuya](https://github.com/sora0077)

* Fix `checkstyle` report format.  
  [Yuki Oya](https://github.com/YukiOya)

## 0.16.1: Commutative Fabric Sheets

##### Breaking

* None.

##### Enhancements

* Improve `unused_optional_binding` rule on tuples check.  
  [Rafael Machado](https://github.com/rakaramos/)

* Update `variable_name` to ignore overrides.  
  [Aaron McTavish](https://github.com/aamctustwo)
  [#1169](https://github.com/realm/SwiftLint/issues/1169)

* Update `number_separator` rule to allow for specifying
  minimum length of fraction.  
  [Bjarke Søndergaard](https://github.com/bjarkehs)
  [#1200](https://github.com/realm/SwiftLint/issues/1200)

* Update `legacy_constant` rule to support `CGFloat.pi` and `Float.pi`.  
  [Aaron McTavish](https://github.com/aamctustwo)
  [#1198](https://github.com/realm/SwiftLint/issues/1198)

##### Bug Fixes

* Fix false positives on `shorthand_operator` rule.  
  [Marcelo Fabri](https://github.com/marcelofabri)
  [#1156](https://github.com/realm/SwiftLint/issues/1156)
  [#1163](https://github.com/realm/SwiftLint/issues/1163)

* Fix false positive on `redundant_optional_initialization` rule.  
  [Marcelo Fabri](https://github.com/marcelofabri)
  [#1159](https://github.com/realm/SwiftLint/issues/1159)

* Fix false positive on `operator_usage_whitespace` rule with decimal
  literals in exponent format.  
  [Marcelo Fabri](https://github.com/marcelofabri)
  [#1153](https://github.com/realm/SwiftLint/issues/1153)

* Fix `excluded` configuration not excluding files.  
  [Marcelo Fabri](https://github.com/marcelofabri)
  [#1166](https://github.com/realm/SwiftLint/issues/1166)

* Disable commutative operations on `shorthand_operator` rule.  
  [Marcelo Fabri](https://github.com/marcelofabri)
  [#1182](https://github.com/realm/SwiftLint/issues/1182)
  [#1183](https://github.com/realm/SwiftLint/issues/1183)
  [#1211](https://github.com/realm/SwiftLint/issues/1211)

* Fix crash when running in a Sandboxed environment, which also fixes Homebrew
  distribution. Set the `SWIFTLINT_SWIFT_VERSION` environment variable to either
  `2` or `3` to force that operation mode, bypassing the Swift version
  determined from SourceKit.  
  [JP Simard](https://github.com/jpsim)

## 0.16.0: Maximum Energy Efficiency Setting

##### Breaking

* Several API breaking changes were made to conform to the Swift 3 API Design
  Guidelines. We apologize for any inconvenience this may have caused.

##### Enhancements

* Speed up linting by caching linter results across invocations.  
  [Marcelo Fabri](https://github.com/marcelofabri)
  [#868](https://github.com/realm/SwiftLint/issues/868)

* Speed up linting by processing multiple files and rules concurrently.  
  [JP Simard](https://github.com/jpsim)
  [#1077](https://github.com/realm/SwiftLint/issues/1077)

* Make many operations in SwiftLintFramework safe to call in multithreaded
  scenarios, including accessing `Linter.styleViolations`.  
  [JP Simard](https://github.com/jpsim)
  [#1077](https://github.com/realm/SwiftLint/issues/1077)

* Permit unsigned and explicitly-sized integer types in `valid_ibinspectable`  
  [Daniel Duan](https://github.com/dduan)

* Make `nimble_operator` rule correctable.  
  [Vojta Stavik](https://github.com/VojtaStavik)

* Add `vertical_parameter_alignment` rule that checks if parameters are
  vertically aligned for multi-line function declarations.  
  [Marcelo Fabri](https://github.com/marcelofabri)
  [#1033](https://github.com/realm/SwiftLint/issues/1033)

* Add more helpful reason strings to TrailingCommaRule.  
  [Matt Rubin](https://github.com/mattrubin)

* Add `class_delegate_protocol` rule that warns against protocol declarations
  that aren't marked as `: class` or `@objc`.  
  [Marcelo Fabri](https://github.com/marcelofabri)
  [#1039](https://github.com/realm/SwiftLint/issues/1039)

* Add correctable `redundant_optional_initialization` rule that warns against
  initializing optional variables with `nil`.  
  [Marcelo Fabri](https://github.com/marcelofabri)
  [#1052](https://github.com/realm/SwiftLint/issues/1052)

* `redundant_nil_coalescing` rule is now correctable.  
  [Marcelo Fabri](https://github.com/marcelofabri)

* Make `number_separator` rule correctable.  
  [Marcelo Fabri](https://github.com/marcelofabri)

* `empty_parentheses_with_trailing_closure` rule is now correctable.  
  [Marcelo Fabri](https://github.com/marcelofabri)

* Add correctable `redundant_void_return` rule that warns against
  explicitly adding `-> Void` to functions.  
  [Marcelo Fabri](https://github.com/marcelofabri)
  [#1066](https://github.com/realm/SwiftLint/issues/1066)

* Add an opt-in rule that enforces alphabetical sorting of imports.  
  [Scott Berrevoets](https://github.com/sberrevoets)
  [#900](https://github.com/realm/SwiftLint/issues/900)

* `type_name` rule forces enum values to be UpperCamelCase again
  when used with Swift 2.3.  
  [Marcelo Fabri](https://github.com/marcelofabri)
  [#1090](https://github.com/realm/SwiftLint/issues/1090)

* Make `weak_delegate` rule ignore computed properties.  
  [Rafael Machado](https://github.com/rakaramos/)
  [#1089](https://github.com/realm/SwiftLint/issues/1089)

* Add `object_literal` opt-in rule that warns against using image and color
  inits that can be replaced for `#imageLiteral` or `#colorLiteral` in
  Swift 3.  
  [Marcelo Fabri](https://github.com/marcelofabri)
  [#1060](https://github.com/realm/SwiftLint/issues/1060)

* Now `number_separator` rule can be configured with a minimum length.  
  [Marcelo Fabri](https://github.com/marcelofabri)
  [#1109](https://github.com/realm/SwiftLint/issues/1109)

* Add `compiler_protocol_init` rule that flags usage of initializers 
  declared in protocols used by the compiler such as `ExpressibleByArrayLiteral`
  that shouldn't be called directly. Instead, you should use a literal anywhere
  a concrete type conforming to the protocol is expected by the context.  
  [Marcelo Fabri](https://github.com/marcelofabri)
  [#1096](https://github.com/realm/SwiftLint/issues/1096)

* Add `large_tuple` configurable rule that validates that tuples shouldn't
  have too many members.  
  [Marcelo Fabri](https://github.com/marcelofabri)
  [#1065](https://github.com/realm/SwiftLint/issues/1065)

* Add `generic_type_name` rule that validates generic constraint type names.  
  [Marcelo Fabri](https://github.com/marcelofabri)
  [#51](https://github.com/realm/SwiftLint/issues/51)

* Update `vertical_whitespace` rule to allow configuration of the number of 
  consecutive empty lines before a violation using `max_empty_lines`.
  The default value is still 1 line.  
  [Aaron McTavish](https://github.com/aamctustwo)
  [#769](https://github.com/realm/SwiftLint/issues/769)

* Add check to ignore urls in `line_length` rule when `ignores_urls`
  configuration is enabled.  
  [Javier Hernández](https://github.com/jaherhi)
  [#384](https://github.com/realm/SwiftLint/issues/384)

* Add `shorthand_operator` rule that validates that shorthand operators should
  be used when possible.  
  [Marcelo Fabri](https://github.com/marcelofabri)
  [#902](https://github.com/realm/SwiftLint/issues/902)

* Allow specifying a `swiftlint_version` configuration key which will log a
  warning if the current running version of SwiftLint is different than this
  value.  
  [JP Simard](https://github.com/jpsim)
  [#221](https://github.com/realm/SwiftLint/issues/221)

* Add internal support for deprecated rule aliases.  
  [Marcelo Fabri](https://github.com/marcelofabri)
  [#973](https://github.com/realm/SwiftLint/issues/973)

* Add `unused_optional_binding` rule that will check for optional bindings 
  not being used.  
  [Rafael Machado](https://github.com/rakaramos/)
  [#1116](https://github.com/realm/SwiftLint/issues/1116)

##### Bug Fixes

* Ignore close parentheses on `vertical_parameter_alignment` rule.  
  [Marcelo Fabri](https://github.com/marcelofabri)
  [#1042](https://github.com/realm/SwiftLint/issues/1042)

* `syntactic_sugar` rule now doesn't flag declarations that can't be fixed.  
  [Marcelo Fabri](https://github.com/marcelofabri)
  [#928](https://github.com/realm/SwiftLint/issues/928)

* Fix false positives on `closure_parameter_position` and
  `unused_closure_parameter` rules with Swift 2.3.  
  [Marcelo Fabri](https://github.com/marcelofabri)
  [#1019](https://github.com/realm/SwiftLint/issues/1019)

* Fix crash on `trailing_comma` rule with Swift 2.3.  
  [Marcelo Fabri](https://github.com/marcelofabri)
  [#921](https://github.com/realm/SwiftLint/issues/921)

* Fix out of range exception in `AttributesRule`.  
  [JP Simard](https://github.com/jpsim)
  [#1105](https://github.com/realm/SwiftLint/issues/1105)

* Fix `variable_name` and `type_name` rules on Linux.  
  [Marcelo Fabri](https://github.com/marcelofabri)

* Fix linting directories with names ending with `.swift`.  
  [JP Simard](https://github.com/jpsim)

* Fix running `swiftlint version` when building with Swift Package Manager.  
  [Marcelo Fabri](https://github.com/marcelofabri)
  [#1045](https://github.com/realm/SwiftLint/issues/1045)

* Fix false positive on `vertical_parameter_alignment` rule when breaking line
  in a default parameter declaration.  
  [Marcelo Fabri](https://github.com/marcelofabri)
  [#1129](https://github.com/realm/SwiftLint/issues/1129)

## 0.15.0: Hand Washable Holiday Linens 🎄

##### Breaking

* `line_length` rule now has a default value of `120` for warnings.  
  [Marcelo Fabri](https://github.com/marcelofabri)
  [#1008](https://github.com/realm/SwiftLint/issues/1008)

##### Enhancements

* Add `closure_end_indentation` opt-in rule that validates closure closing
  braces according to these rules:
  * If the method call has chained breaking lines on each method
    (`.` is on a new line), the closing brace should be vertically aligned
    with the `.`.
  * Otherwise, the closing brace should be vertically aligned with
    the beginning of the statement in the first line.  

  [Marcelo Fabri](https://github.com/marcelofabri)
  [#326](https://github.com/realm/SwiftLint/issues/326)

* `operator_usage_whitespace` rule is now correctable.  
  [Marcelo Fabri](https://github.com/marcelofabri)

* `implicit_getter` and `mark` rule performance improvements.  
  [Marcelo Fabri](https://github.com/marcelofabri)

* HTML reports now display a relative path to files.  
  [Jamie Edge](https://github.com/JamieEdge)

* `colon` rule now validates colon position in dictionaries too. You can disable
  this new validation with the `apply_to_dictionaries` configuration.  
  [Marcelo Fabri](https://github.com/marcelofabri)
  [#603](https://github.com/realm/SwiftLint/issues/603)

* Add `first_where` opt-in rule that warns against using
  `.filter { /* ... */ }.first` in collections, as
  `.first(where: { /* ... */ })` is often more efficient.  
  [Marcelo Fabri](https://github.com/marcelofabri)
  [#1005](https://github.com/realm/SwiftLint/issues/1005)

##### Bug Fixes

* `FunctionParameterCountRule` also ignores generic initializers.  
  [Mauricio Hanika](https://github.com/mAu888)

* Grammar checks.  
  [Michael Helmbrecht](https://github.com/mrh-is)

* Fix the validity and styling of the HTML reporter.  
  [Jamie Edge](https://github.com/JamieEdge)

* Fix false positive in `empty_parentheses_with_trailing_closure` rule.  
  [Marcelo Fabri](https://github.com/marcelofabri)
  [#1021](https://github.com/realm/SwiftLint/issues/1021)

* Fix false positive in `switch_case_on_newline` when switching
  over a selector.  
  [Marcelo Fabri](https://github.com/marcelofabri)
  [#1020](https://github.com/realm/SwiftLint/issues/1020)

* Fix crash in `closure_parameter_position` rule.  
  [Marcelo Fabri](https://github.com/marcelofabri)
  [#1026](https://github.com/realm/SwiftLint/issues/1026)

* Fix false positive in `operator_usage_whitespace` rule when
  using image literals.  
  [Marcelo Fabri](https://github.com/marcelofabri)
  [#1028](https://github.com/realm/SwiftLint/issues/1028)

## 0.14.0: Super Awesome Retractable Drying Rack

##### Breaking

* SwiftLint now requires Xcode 8.x and Swift 3.x to build.
  APIs have not yet been adapted to conform to the Swift 3 API Design
  Guidelines but will shortly.  
  [JP Simard](https://github.com/jpsim)
  [Norio Nomura](https://github.com/norio-nomura)

##### Enhancements

* Now builds and passes most tests on Linux using the Swift Package Manager with
  Swift 3. This requires `libsourcekitdInProc.so` to be built and located in
  `/usr/lib`, or in another location specified by the `LINUX_SOURCEKIT_LIB_PATH`
  environment variable. A preconfigured Docker image is available on Docker Hub
  by the ID of `norionomura/sourcekit:302`.  
  [JP Simard](https://github.com/jpsim)
  [Norio Nomura](https://github.com/norio-nomura)
  [#732](https://github.com/realm/SwiftLint/issues/732)

* Add `dynamic_inline` rule to discourage combination of `@inline(__always)`
  and `dynamic` function attributes.  
  [Daniel Duan](https://github.com/dduan)

* Add `number_separator` opt-in rule that enforces that underscores are
  used as thousand separators in large numbers.  
  [Marcelo Fabri](https://github.com/marcelofabri)
  [#924](https://github.com/realm/SwiftLint/issues/924)

* Add `file_header` opt-in rule that warns when a file contains a
  copyright comment header, such as the one Xcode adds by default.  
  [Marcelo Fabri](https://github.com/marcelofabri)
  [#844](https://github.com/realm/SwiftLint/issues/844)

* `FunctionParameterCountRule` now ignores initializers.  
  [Denis Lebedev](https://github.com/garnett)
  [#544](https://github.com/realm/SwiftLint/issues/544)

* Add `EmojiReporter`: a human friendly reporter.  
  [Michał Kałużny](https://github.com/justMaku)

* Add `redundant_string_enum_value` rule that warns against String enums
  with redundant value assignments.  
  [Marcelo Fabri](https://github.com/marcelofabri)
  [#946](https://github.com/realm/SwiftLint/issues/946)

* Add `attributes` opt-in rule which validates if an attribute (`@objc`,
  `@IBOutlet`, `@discardableResult`, etc) is in the right position:
    - If the attribute is `@IBAction` or `@NSManaged`, it should always be on
    the same line as the declaration
    - If the attribute has parameters, it should always be on the line above
    the declaration
    - Otherwise:
      - if the attribute is applied to a variable, it should be on the same line
      - if it's applied to a type or function, it should be on the line above
      - if it's applied to an import (the only option is `@testable import`),
      it should be on the same line.
  You can also configure what attributes should be always on a new line or on
  the same line as the declaration with the `always_on_same_line` and
  `always_on_line_above` keys.  

  [Marcelo Fabri](https://github.com/marcelofabri)
  [#846](https://github.com/realm/SwiftLint/issues/846)

* Add `empty_parentheses_with_trailing_closure` rule that checks for
  empty parentheses after method call when using trailing closures.  
  [Marcelo Fabri](https://github.com/marcelofabri)
  [#885](https://github.com/realm/SwiftLint/issues/885)

* Add `closure_parameter_position` rule that validates that closure
  parameters are in the same line as the opening brace.  
  [Marcelo Fabri](https://github.com/marcelofabri)
  [#931](https://github.com/realm/SwiftLint/issues/931)

* `type_name` rule now validates `typealias` and `associatedtype` too.  
  [Marcelo Fabri](https://github.com/marcelofabri)
  [#49](https://github.com/realm/SwiftLint/issues/49)
  [#956](https://github.com/realm/SwiftLint/issues/956)

* Add `ProhibitedSuperRule` opt-in rule that warns about methods calling
  to super that should not, for example `UIViewController.loadView()`.  
  [Aaron McTavish](https://github.com/aamctustwo)
  [#970](https://github.com/realm/SwiftLint/issues/970)

* Add correctable `void_return` rule to validate usage of `-> Void`
  over `-> ()`.  
  [Marcelo Fabri](https://github.com/marcelofabri)
  [JP Simard](https://github.com/jpsim)
  [#964](https://github.com/realm/SwiftLint/issues/964)

* Add correctable `empty_parameters` rule to validate usage of `() -> `
  over `Void -> `.  
  [Marcelo Fabri](https://github.com/marcelofabri)
  [#573](https://github.com/realm/SwiftLint/issues/573)

* Add `operator_usage_whitespace` opt-in rule to validate that operators are
  surrounded by a single whitespace when they are being used.  
  [Marcelo Fabri](https://github.com/marcelofabri)
  [#626](https://github.com/realm/SwiftLint/issues/626)

* Add `unused_closure_parameter` correctable rule that validates if all closure
  parameters are being used. If a parameter is unused, it should be replaced by
  `_`.  
  [Marcelo Fabri](https://github.com/marcelofabri)
  [JP Simard](https://github.com/jpsim)
  [#982](https://github.com/realm/SwiftLint/issues/982)

* Add `unused_enumerated` rule that warns against unused indexes when using
  `.enumerated()` on a for loop, e.g. `for (_, foo) in bar.enumerated()`.  
  [Marcelo Fabri](https://github.com/marcelofabri)
  [#619](https://github.com/realm/SwiftLint/issues/619)

##### Bug Fixes

* Fix `weak_delegate` rule reporting a violation for variables containing
  but not ending in `delegate`.  
  [Phil Webster](https://github.com/philwebster)

* Fix `weak_delegate` rule reporting a violation for variables in protocol
  declarations.  
  [Marcelo Fabri](https://github.com/marcelofabri)
  [#934](https://github.com/realm/SwiftLint/issues/934)

* Fix `trailing_comma` rule reporting a violation for commas in comments.  
  [Marcelo Fabri](https://github.com/marcelofabri)
  [#940](https://github.com/realm/SwiftLint/issues/940)

* Fix XML reporters not escaping characters.  
  [Fabian Ehrentraud](https://github.com/fabb)
  [#968](https://github.com/realm/SwiftLint/issues/968)

* Fix specifying multiple rule identifiers in comment commands.  
  [JP Simard](https://github.com/jpsim)
  [#976](https://github.com/realm/SwiftLint/issues/976)

* Fix invalid CSS in HTML reporter template.  
  [Aaron McTavish](https://github.com/aamctustwo)
  [#981](https://github.com/realm/SwiftLint/issues/981)

* Fix crash when correcting `statement_position` rule when there are
  multi-byte characters in the file.  
  [Marcelo Fabri](https://github.com/marcelofabri)

## 0.13.2: Light Cycle

##### Breaking

* None.

##### Enhancements

* `TrailingCommaRule` now only triggers when a declaration is multi-line
  when using `mandatory_comma: true`.  
  [Marcelo Fabri](https://github.com/marcelofabri)
  [#910](https://github.com/realm/SwiftLint/issues/910)
  [#911](https://github.com/realm/SwiftLint/issues/911)

##### Bug Fixes

* Fix `MarkRule` reporting a violation for `// MARK: -`, which is valid.  
  [JP Simard](https://github.com/jpsim)
  [#778](https://github.com/realm/SwiftLint/issues/778)

## 0.13.1: Heavy Cycle

##### Breaking

* None.

##### Enhancements

* Add `ImplicitGetterRule` to warn against using `get` on computed read-only
  properties.  
  [Marcelo Fabri](https://github.com/marcelofabri)
  [#57](https://github.com/realm/SwiftLint/issues/57)

* Add `WeakDelegateRule` rule to enforce delegate instance variables to be
  marked as `weak`.  
  [Olivier Halligon](https://github.com/AliSoftware)

* Add `SyntacticSugar` rule that enforces that shorthanded syntax should be
  used when possible, for example `[Int]` instead of `Array<Int>`.  
  [Marcelo Fabri](https://github.com/marcelofabri)
  [#319](https://github.com/realm/SwiftLint/issues/319)

* Allow specifying multiple rule identifiers in comment commands. For example,
  `// swiftlint:disable:next force_cast force_try`. Works with all command types
  (`disable`/`enable`) and modifiers (`next`, `this`, `previous` or blank).  
  [JP Simard](https://github.com/jpsim)
  [#861](https://github.com/realm/SwiftLint/issues/861)

* Add `NimbleOperatorRule` opt-in rule that enforces using
  [operator overloads](https://github.com/Quick/Nimble/#operator-overloads)
  instead of free matcher functions when using
  [Nimble](https://github.com/Quick/Nimble).  
  [Marcelo Fabri](https://github.com/marcelofabri)
  [#881](https://github.com/realm/SwiftLint/issues/881)

* `closure_spacing` rule now accepts empty bodies with a space.  
  [Marcelo Fabri](https://github.com/marcelofabri)
  [#875](https://github.com/realm/SwiftLint/issues/875)

* Add `TrailingCommaRule` to enforce/forbid trailing commas in arrays and
  dictionaries. The default is to forbid them, but this can be changed with
  the `mandatory_comma` configuration.  
  [Marcelo Fabri](https://github.com/marcelofabri)
  [#883](https://github.com/realm/SwiftLint/issues/883)

* Add support for `fileprivate` in `PrivateOutletRule` and
  `PrivateUnitTestRule`.  
  [Marcelo Fabri](https://github.com/marcelofabri)
  [#781](https://github.com/realm/SwiftLint/issues/781)
  [#831](https://github.com/realm/SwiftLint/issues/831)

* Make `MarkRule` correctable.  
  [kohtenko](https://github.com/kohtenko)

##### Bug Fixes

* Rule out a few invalid `@IBInspectable` cases in `valid_ibinspectable`.  
  [Daniel Duan](https://github.com/dduan)

* Fix a few edge cases where malformed `MARK:` comments wouldn't trigger a
  violation.  
  [JP Simard](https://github.com/jpsim)
  [#805](https://github.com/realm/SwiftLint/issues/805)

* Now lints single files passed to `--path` even if this file is excluded
  from the configuration file (`.swiftlint.yml`).  
  [JP Simard](https://github.com/jpsim)

* Fixed error severity configuration in `colon` rule.  
  [Marcelo Fabri](https://github.com/marcelofabri)
  [#863](https://github.com/realm/SwiftLint/issues/863)

* `switch_case_on_newline` rule should ignore trailing comments.  
  [Marcelo Fabri](https://github.com/marcelofabri)
  [#874](https://github.com/realm/SwiftLint/issues/874)

* `switch_case_on_newline` rule shouldn't trigger on enums.  
  [Marcelo Fabri](https://github.com/marcelofabri)
  [#878](https://github.com/realm/SwiftLint/issues/878)

* Fix regex bug in Comma Rule causing some violations to not be triggered
  when there were consecutive violations in the same expression.  
  [Savio Figueiredo](https://github.com/sadefigu)
  [#872](https://github.com/realm/SwiftLint/issues/872)

## 0.13.0: MakeYourClothesCleanAgain

##### Breaking

* None.

##### Enhancements

* Add `ignores_comment` configuration for `trailing_whitespace` rule.  
  [Javier Hernández](https://github.com/jaherhi)
  [#576](https://github.com/realm/SwiftLint/issues/576)

* Added HTML reporter, identifier is `html`.  
  [Johnykutty Mathew](https://github.com/Johnykutty)

* Add `SuperCallRule` opt-in rule that warns about methods not calling to super.  
  [Angel G. Olloqui](https://github.com/angelolloqui)
  [#803](https://github.com/realm/SwiftLint/issues/803)

* Add `RedundantNilCoalesingRule` opt-in rule that warns against `?? nil`.  
  [Daniel Beard](https://github.com/daniel-beard)
  [#764](https://github.com/realm/SwiftLint/issues/764)

* Added opt-in rule to makes closure expressions spacing consistent.  
  [J. Cheyo Jimenez](https://github.com/masters3d)
  [#770](https://github.com/realm/SwiftLint/issues/770)

* Adds `allow_private_set` configuration for the `private_outlet` rule.  
  [Rohan Dhaimade](https://github.com/HaloZero)

* Swift 2.3 support.  
  [Norio Nomura](https://github.com/norio-nomura),
  [Syo Ikeda](https://github.com/ikesyo)

* Color literals count as single characters to avoid unintentional line length
  violations.  
  [Jonas](https://github.com/VFUC)
  [#742](https://github.com/realm/SwiftLint/issues/742)

* Add `SwitchCaseOnNewlineRule` opt-in rule that enforces a newline after
  `case pattern:` in a `switch`.  
  [Marcelo Fabri](https://github.com/marcelofabri)
  [#681](https://github.com/realm/SwiftLint/issues/681)

* Add `ValidIBInspectableRule` rule that checks if `@IBInspectable` declarations
  are valid. An `@IBInspectable` is valid if:
  * It's declared as a `var` (not `let`)
  * Its type is explicit (not inferred)
  * Its type is one of the
  [supported types](http://help.apple.com/xcode/mac/8.0/#/devf60c1c514)  

  [Marcelo Fabri](https://github.com/marcelofabri)
  [#756](https://github.com/realm/SwiftLint/issues/756)

* Add `ExplicitInitRule` opt-in rule to discourage calling `init` directly.  
  [Matt Taube](https://github.com/mtaube)
  [#715](https://github.com/realm/SwiftLint/pull/715)

##### Bug Fixes

* Fixed whitespace being added to TODO messages.  
  [W. Bagdon](https://github.com/wbagdon)
  [#792](https://github.com/realm/SwiftLint/issues/792)

* Fixed regex bug in Vertical Whitespace Rule by using SourceKitten instead.
  The rule now enabled by default again (no longer opt-in).  
  [J. Cheyo Jimenez](https://github.com/masters3d)
  [#772](https://github.com/realm/SwiftLint/issues/772)

* Correctable rules no longer apply corrections if the rule is locally disabled.  
  [J. Cheyo Jimenez](https://github.com/masters3d)  
  [#601](https://github.com/realm/SwiftLint/issues/601)

* Fixed regex bug in Mark Rule where MARK could not be used with only a hyphen
  but no descriptive text: `// MARK: -`.  
  [Ruotger Deecke](https://github.com/roddi)
  [#778](https://github.com/realm/SwiftLint/issues/778)

* Fixed: Private unit test rule not scoped to test classes.  
  Fixed: Private unit test rule config is ignored if regex is missing.  
  [Cristian Filipov](https://github.com/cfilipov)
  [#786](https://github.com/realm/SwiftLint/issues/786)

* Fixed: `ConditionalReturnsOnNewline` now respects severity configuration.  
  [Rohan Dhaimade](https://github.com/HaloZero)
  [#783](https://github.com/realm/SwiftLint/issues/783)

* Fixed: `ConditionalReturnsOnNewline` now checks if `return` is a keyword,
  avoiding false positives.  
  [Marcelo Fabri](https://github.com/marcelofabri)
  [#784](https://github.com/realm/SwiftLint/issues/784)

* `ForceUnwrappingRule` did not recognize force unwraps in return statements
  using subscript.  
  [Norio Nomura](https://github.com/norio-nomura)
  [#813](https://github.com/realm/SwiftLint/issues/813)  

## 0.12.0: Vertical Laundry

##### Breaking

* Fixed: SwiftLint assumes paths in the YAML config file are relative to the
  current directory even when `--path` is passed as an argument.  
  [Cristian Filipov](https://github.com/cfilipov)

##### Enhancements

* Add `--enable-all-rules` CLI option to `lint` command to facilitate running
  all rules, even opt-in and disabled ones, ignoring `whitelist_rules`.
  [JP Simard](https://github.com/jpsim)
  [#1170](https://github.com/realm/SwiftLint/issues/1170)

##### Bug Fixes

* Made Vertical Whitespace Rule added in 0.11.2 opt-in due to performance
  issues.  
  [JP Simard](https://github.com/jpsim)
  [#772](https://github.com/realm/SwiftLint/issues/772)

## 0.11.2: Communal Clothesline

This release has seen a phenomenal uptake in community contributions!

##### Breaking

* None.

##### Enhancements

* Add `MarkRule` rule to enforce `// MARK` syntax.  
  [Krzysztof Rodak](https://github.com/krodak)
  [#749](https://github.com/realm/SwiftLint/issues/749)

* Add `PrivateOutletRule` opt-in rule to enforce `@IBOutlet`
  instance variables to be `private`.  
  [Olivier Halligon](https://github.com/AliSoftware)

* Add content of the todo statement to message.  
  [J. Cheyo Jimenez](https://github.com/masters3d)
  [#478](https://github.com/realm/SwiftLint/issues/478)

* Add `LegacyNSGeometryFunctionsRule` rule. Add `NSSize`, `NSPoint`, and
  `NSRect` constants and constructors to existing rules.  
  [David Rönnqvist](https://github.com/d-ronnqvist)

* Added Vertical Whitespace Rule.  
  [J. Cheyo Jimenez](https://github.com/masters3d)
  [#548](https://github.com/realm/SwiftLint/issues/548)

* Removed ConditionalBindingCascadeRule.  
  [J. Cheyo Jimenez](https://github.com/masters3d)
  [#701](https://github.com/realm/SwiftLint/issues/701)

* Allow setting `flexible_right_spacing` configuration for the `colon` rule.  
  [Shai Mishali](https://github.com/freak4pc)
  [#730](https://github.com/realm/SwiftLint/issues/730)

* Add Junit reporter.  
  [Matthew Ellis](https://github.com/matthewellis)

* LeadingWhitespaceRule is now auto correctable.  
  [masters3d](https://github.com/masters3d)

* Add included regex for custom rules to control what files are processed.  
  [bootstraponline](https://github.com/bootstraponline)
  [#689](https://github.com/realm/SwiftLint/issues/689)

* Add rule to check for private unit tests (private unit tests don't get run
  by XCTest).  
  [Cristian Filipov](https://github.com/cfilipov)

* Add configuration for setting a warning threshold.  
  [woodhamgh](https://github.com/woodhamgh)
  [696](https://github.com/realm/SwiftLint/issues/696)

* Adds 'ConditionalReturnsOnNewLineRule' rule.  
  [Rohan Dhaimade](https://github.com/HaloZero)

* Made `- returns:` doc optional for initializers.  
  [Mohpor](https://github.com/mohpor)
  [#557](https://github.com/realm/SwiftLint/issues/557)

##### Bug Fixes

* Fixed CustomRule Regex.  
  [J. Cheyo Jimenez](https://github.com/masters3d)
  [#717](https://github.com/realm/SwiftLint/issues/717)
  [#726](https://github.com/realm/SwiftLint/issues/726)

* Allow disabling custom rules in code.  
  [J. Cheyo Jimenez](https://github.com/masters3d)
  [#515](https://github.com/realm/SwiftLint/issues/515)

* Fix LegacyConstructorRule when using variables instead of numbers.  
  [Sarr Blaise](https://github.com/bsarr007)
  [#646](https://github.com/realm/SwiftLint/issues/646)

* Fix force_unwrapping false positive inside strings.  
  [Daniel Beard](https://github.com/daniel-beard)
  [#721](https://github.com/realm/SwiftLint/issues/721)

## 0.11.1: Cuddles... Or Else!

##### Breaking

* None.

##### Enhancements

* Added `statement_mode` configuration to  the `statement_position` rule. The   
  `default` mode keeps the current SwiftLint behavior of keeping `else` and
  `catch` statements on the same line as the closing brace before them. The
  `uncuddled_else`configuration requires the `else` and `catch` to be on a new
  line with the same leading whitespace as the brace.  
  [Mike Skiba](https://github.com/ateliercw)
  [#651](https://github.com/realm/SwiftLint/issues/651)

##### Bug Fixes

* Remove extraneous argument label added in LegacyCGGeometryFunctionsRule
  autocorrect.  
  [Sarr Blaise](https://github.com/bsarr007)
  [643](https://github.com/realm/SwiftLint/issues/643)

## 0.11.0: Laundromat Format

##### Breaking

* Now `type_name` allows lowercase enum values to match the Swift API Design
  Guidelines.  
  [Jorge Bernal](https://github.com/koke)
  [#654](https://github.com/realm/SwiftLint/issues/654)

* Embedding frameworks needed by `swiftlint` was moved from
  SwiftLintFramework Xcode target to the swiftlint target.
  The `SwiftLintFramework.framework` product built by the
  SwiftLintFramework target no longer contains unnecessary frameworks or
  multiple copies of the Swift libraries.  
  [Norio Nomura](https://github.com/norio-nomura)

##### Enhancements

* Add `--format` option to `autocorrect` command which re-indents Swift files
  much like pasting into Xcode would. This option isn't currently configurable,
  but that can change if users request it.  
  [JP Simard](https://github.com/jpsim)

* Improve error messages for invalid configuration files.  
  [Brian Hardy](https://github.com/lyricsboy)

* Added the user-configurable option `ignores_empty_lines` to the
  `trailing_whitespace` rule. It can be used to control whether the
  `TrailingWhitespaceRule` should report and correct whitespace-indented empty
  lines. Defaults to `false`. Added unit tests.  
  [Reimar Twelker](https://github.com/raginmari)

##### Bug Fixes

* Fix false positive in conditional binding cascade violation.  
  [Norio Nomura](https://github.com/norio-nomura)
  [#642](https://github.com/realm/SwiftLint/issues/642)

* Another conditional binding fix, this time for enum that has two parameters
  or an if statement with two case tests.  
  [Andrew Rahn](https://github.com/paddlefish)
  [#667](https://github.com/realm/SwiftLint/issues/667)

* Fix regression in CommaRule ignoring violations when the comma is followed
  by a comment.  
  [Norio Nomura](https://github.com/norio-nomura)
  [#683](https://github.com/realm/SwiftLint/issues/683)

## 0.10.0: `laundry-select` edition

##### Breaking

* None.

##### Enhancements

* Now `libclang.dylib` and `sourcekitd.framework` are dynamically loaded at
  runtime by SourceKittenFramework to use the versions included in the Xcode
  version specified by `xcode-select -p` or custom toolchains.  
  [Norio Nomura](https://github.com/norio-nomura)
  [#167](https://github.com/jpsim/SourceKitten/issues/167)

* Add `LegacyCGGeometryFunctionsRule` rule.  
  [Sarr Blaise](https://github.com/bsarr007)
  [#625](https://github.com/realm/SwiftLint/issues/625)

* SwiftLint no longer crashes when SourceKitService crashes.  
  [Norio Nomura](https://github.com/norio-nomura)

* Rewrite `conditional_binding_cascade` rule.  
  [Norio Nomura](https://github.com/norio-nomura)
  [#617](https://github.com/realm/SwiftLint/issues/617)

* Add autocorrect for `ReturnArrowWhitespaceRule`.  
  [Craig Siemens](https://github.com/CraigSiemens)

##### Bug Fixes

* Failed to launch swiftlint when Xcode.app was placed at non standard path.  
  [Norio Nomura](https://github.com/norio-nomura)
  [#593](https://github.com/realm/SwiftLint/issues/593)

* `ClosingBraceRule` no longer triggers across line breaks.  
  [Josh Friend](https://github.com/joshfriend)
  [#592](https://github.com/realm/SwiftLint/issues/592)

* `LegacyConstantRule` and `LegacyConstructorRule` failed to `autocorrect`.  
  [Norio Nomura](https://github.com/norio-nomura)
  [#623](https://github.com/realm/SwiftLint/issues/623)

## 0.9.2: Multiple Exhaust Codes

##### Breaking

* None.

##### Enhancements

* Return different exit codes to distinguish between types of errors:
  * 0: No errors, maybe warnings in non-strict mode
  * 1: Usage or system error
  * 2: Style violations of severity "Error"
  * 3: No style violations of severity "Error", but violations of severity
       "warning" with `--strict`  
  [JP Simard](https://github.com/jpsim)
  [#166](https://github.com/realm/SwiftLint/issues/166)

* `VariableNameRule` now accepts symbols starting with more than one uppercase
  letter to allow for names like XMLString or MIMEType.  
  [Erik Aigner](https://github.com/eaigner)
  [#566](https://github.com/realm/SwiftLint/issues/566)

##### Bug Fixes

* Avoid overwriting files whose contents have not changed.  
  [Neil Gall](https://github.com/neilgall)
  [#574](https://github.com/realm/SwiftLint/issues/574)

* Fix `CommaRule` mismatch between violations and corrections.  
  [Norio Nomura](https://github.com/norio-nomura)
  [#466](https://github.com/realm/SwiftLint/issues/466)

* Fix more false positives in `ForceUnwrappingRule`.  
  [Norio Nomura](https://github.com/norio-nomura)
  [#546](https://github.com/realm/SwiftLint/issues/546)
  [#547](https://github.com/realm/SwiftLint/issues/547)

## 0.9.1: Air Duct Cleaning

##### Breaking

* None.

##### Enhancements

* None.

##### Bug Fixes

* Fix force unwrap rule missed cases with quotes.  
  [Norio Nomura](https://github.com/norio-nomura)
  [#535](https://github.com/realm/SwiftLint/issues/535)

* Fix issues with nested `.swiftlint.yml` file resolution.  
  [Norio Nomura](https://github.com/norio-nomura)
  [#543](https://github.com/realm/SwiftLint/issues/543)

## 0.9.0: Appliance Maintenance

##### Breaking

* `Linter.reporter` has been removed and `Configuration.reporterFromString(_:)`
  has been renamed to a free function: `reporterFromString(_:)`.  
  [JP Simard](https://github.com/jpsim)

* `_ConfigProviderRule` & `ConfigurableRule` have been removed and their
  requirements have been moved to `Rule`.  
  [JP Simard](https://github.com/jpsim)

* `Configuration(path:optional:silent)` has been changed to
  `Configuration(path:rootPath:optional:quiet:)`.  
  [JP Simard](https://github.com/jpsim)

* The static function `Configuration.rulesFromDict(_:ruleList:)` has been moved
  to an instance method: `RuleList.configuredRulesWithDictionary(_:)`.  
  [JP Simard](https://github.com/jpsim)

* The `rules` parameter in the `Configuration` initializer has been renamed to
  `configuredRules`.  
  [JP Simard](https://github.com/jpsim)

* Removed a large number of declarations from the public SwiftLintFramework API.
  This is being done to minimize the API surface area in preparation of a 1.0
  release. See [#507](https://github.com/realm/SwiftLint/pull/507) for a
  complete record of this change.  
  [JP Simard](https://github.com/jpsim)
  [#479](https://github.com/realm/SwiftLint/issues/479)

* All instances of the abbreviation "config" in the API have been expanded to
  "configuration". The `--config` command line parameter and
  `use_nested_configs` configuration key are unaffected.  
  [JP Simard](https://github.com/jpsim)

* The `use_nested_configs` configuration key has been deprecated and its value
  is now ignored. Nested configuration files are now always considered.  
  [JP Simard](https://github.com/jpsim)

##### Enhancements

* `swiftlint lint` now accepts an optional `--reporter` parameter which
  overrides existing `reporter` values in the configuration file. Choose between
  `xcode` (default), `json`, `csv` or `checkstyle`.  
  [JP Simard](https://github.com/jpsim)
  [#440](https://github.com/realm/SwiftLint/issues/440)

* `swiftlint rules` now shows a configuration description for all rules.  
  [JP Simard](https://github.com/jpsim)

* `lint` and `autocorrect` commands now accept a `--quiet` flag that prevents
  status messages like 'Linting <file>' & 'Done linting' from being logged.  
  [JP Simard](https://github.com/jpsim)
  [#386](https://github.com/realm/SwiftLint/issues/386)

* All top-level keys in a configuration file that accept an array now also
  accept a single value.  
  e.g. `included: Source` is equivalent to `included:\n  - Source`.  
  [JP Simard](https://github.com/jpsim)
  [#120](https://github.com/realm/SwiftLint/issues/120)

* Improve performance of `FunctionParameterCountRule`.  
  [Norio Nomura](https://github.com/norio-nomura)

* Improve performance of `ColonRule`.  
  [Norio Nomura](https://github.com/norio-nomura)

##### Bug Fixes

* Fix case sensitivity of keywords for `valid_docs`.  
  [Ankit Aggarwal](https://github.com/aciidb0mb3r)
  [#298](https://github.com/realm/SwiftLint/issues/298)

* Fixed inconsistencies between violations & corrections in
  `StatementPositionRule`.  
  [JP Simard](https://github.com/jpsim)
  [#466](https://github.com/realm/SwiftLint/issues/466)

* A warning will now be logged when invalid top-level keys are included in the
  configuration file.  
  [JP Simard](https://github.com/jpsim)
  [#120](https://github.com/realm/SwiftLint/issues/120)

* Fixed `LegacyConstructorRule` from correcting legacy constructors in string
  literals.  
  [JP Simard](https://github.com/jpsim)
  [#466](https://github.com/realm/SwiftLint/issues/466)

* Fixed an issue where `variable_name` or `type_name` would always report a
  violation when configured with only a `warning` value on either `min_length`
  or `max_length`.  
  [JP Simard](https://github.com/jpsim)
  [#522](https://github.com/realm/SwiftLint/issues/522)

## 0.8.0: High Heat

##### Breaking

* Setting only warning on `SeverityLevelsConfig` rules now disables the error
  value.  
  [Robin Kunde](https://github.com/robinkunde)
  [#409](https://github.com/realm/SwiftLint/issues/409)

* `enabled_rules` has been renamed to `opt_in_rules`.  
  [Daniel Beard](https://github.com/daniel-beard)

##### Enhancements

* Add `whitelist_rules` rule whitelists in config files.  
  [Daniel Beard](https://github.com/daniel-beard)
  [#256](https://github.com/realm/SwiftLint/issues/256)

* Improve performance of `ColonRule`, `LineLengthRule` & `syntaxKindsByLine`.  
  [Norio Nomura](https://github.com/norio-nomura)

* Add command to display rule description:
  `swiftlint rules <rule identifier>`.  
  [Tony Li](https://github.com/crazytonyli)
  [#392](https://github.com/realm/SwiftLint/issues/392)

* Add `FunctionParameterCountRule`.  
  [Denis Lebedev](https://github.com/garnett)
  [#415](https://github.com/realm/SwiftLint/issues/415)

* Measure complexity of nested functions separately in
  `CyclomaticComplexityRule`.  
  [Denis Lebedev](https://github.com/garnett)
  [#424](https://github.com/realm/SwiftLint/issues/424)

* Added exception for multi-line `if`/`guard`/`while` conditions to allow
  opening brace to be on a new line in `OpeningBraceRule`.  
  [Scott Hoyt](https://github.com/scottrhoyt)
  [#355](https://github.com/realm/SwiftLint/issues/355)

* The `rules` command now prints a table containing values for: `identifier`,
  `opt-in`, `correctable`, `enabled in your config` & `configuration`.  
  [JP Simard](https://github.com/jpsim)
  [#392](https://github.com/realm/SwiftLint/issues/392)

* Reduce maximum memory usage.  
  [Norio Nomura](https://github.com/norio-nomura)

##### Bug Fixes

* Fix more false positives in `ValidDocsRule`.  
  [diogoguimaraes](https://github.com/diogoguimaraes)
  [#451](https://github.com/realm/SwiftLint/issues/451)

* Fix `trailing_newline` autocorrect to handle more than one violation per
  line.  
  [Daniel Beard](https://github.com/daniel-beard)
  [#465](https://github.com/realm/SwiftLint/issues/465)

* Fix complexity measurement for switch statements in `CyclomaticComplexityRule`.  
  [Denis Lebedev](https://github.com/garnett)
  [#461](https://github.com/realm/SwiftLint/issues/461)

## 0.7.2: Appliance Manual

##### Breaking

* None.

##### Enhancements

* None.

##### Bug Fixes

* Fix several false positives in `ValidDocsRule`.  
  [diogoguimaraes](https://github.com/diogoguimaraes)
  [#375](https://github.com/realm/SwiftLint/issues/375)

## 0.7.1: Delicate Cycle

##### Breaking

* None.

##### Enhancements

* Improve performance of `MissingDocsRule`.  
  [Norio Nomura](https://github.com/norio-nomura)

* Added `CustomRules`.  
  [Scott Hoyt](https://github.com/scottrhoyt)  
  [#123](https://github.com/realm/SwiftLint/issues/123)

* Added opt-in `ForceUnwrappingRule` to issue warnings for all forced
  unwrappings.  
  [Benjamin Otto](https://github.com/Argent)
  [#55](https://github.com/realm/SwiftLint/issues/55)

##### Bug Fixes

* Fix several false positives in `ValidDocsRule`.  
  [diogoguimaraes](https://github.com/diogoguimaraes)
  [#375](https://github.com/realm/SwiftLint/issues/375)

## 0.7.0: Automatic Permanent Press

##### Breaking

* Replaced all uses of `XPCDictionary` with
  `[String: SourceKitRepresentable]`.  
  [JP Simard](https://github.com/jpsim)

* `VariableNameMinLengthRule` and `VariableNameMaxLengthRule` have been
  removed. `VariableNameRule` now has this functionality.  
  [Scott Hoyt](https://github.com/scottrhoyt)

* `ViolationLevelRule` has been removed. This functionality is now provided
  by `ConfigProviderRule` and `SeverityLevelsConfig`.  
  [Scott Hoyt](https://github.com/scottrhoyt)

##### Enhancements

* `TypeBodyLengthRule` now does not count comment or whitespace lines.  
  [Marcelo Fabri](https://github.com/marcelofabri)
  [#369](https://github.com/realm/SwiftLint/issues/369)

* `FunctionBodyLengthRule` now does not count comment or whitespace lines.  
  [Marcelo Fabri](https://github.com/marcelofabri)
  [#258](https://github.com/realm/SwiftLint/issues/258)

* All `Rule`s are now configurable in at least their severity: `SeverityConfig`.  
  [Scott Hoyt](https://github.com/scottrhoyt)
  [#371](https://github.com/realm/SwiftLint/issues/371)
  [#130](https://github.com/realm/SwiftLint/issues/130)
  [#268](https://github.com/realm/SwiftLint/issues/268)

* `TypeNameRule` and `VariableNameRule` conform to `ConfigProviderRule` using
  `NameConfig` to support `min_length`, `max_length`, and `excluded` names.  
  [Scott Hoyt](https://github.com/scottrhoyt)
  [#388](https://github.com/realm/SwiftLint/issues/388)
  [#259](https://github.com/realm/SwiftLint/issues/259)
  [#191](https://github.com/realm/SwiftLint/issues/191)

* Add `CyclomaticComplexityRule`.  
  [Denis Lebedev](https://github.com/garnett)

##### Bug Fixes

* Fix crash caused by infinite recursion when using nested config files.  
  [JP Simard](https://github.com/jpsim)
  [#368](https://github.com/realm/SwiftLint/issues/368)

* Fix crash when file contains NULL character.  
  [Norio Nomura](https://github.com/norio-nomura)
  [#379](https://github.com/realm/SwiftLint/issues/379)

## 0.6.0: Steam Cycle

##### Breaking

* `ParameterizedRule` is removed. Use `ConfigurableRule` instead.  
  [Scott Hoyt](https://github.com/scottrhoyt)
  [#353](https://github.com/realm/SwiftLint/issues/353)

* To activate a `Rule`, it must be added to the global `masterRuleList`.  
  [Scott Hoyt](https://github.com/scottrhoyt)

##### Enhancements

* `ConfigurableRule` protocol allows for improved rule configuration. See
  `CONTRIBUTING` for more details.  
  [Scott Hoyt](https://github.com/scottrhoyt)
  [#303](https://github.com/realm/SwiftLint/issues/303)

* `VariableNameMinLengthRule` now supports excluding certain variable names
  (e.g. "id").  
  [Scott Hoyt](https://github.com/scottrhoyt)
  [#231](https://github.com/realm/SwiftLint/issues/231)

* `ViolationLevelRule` provides default `ConfigurableRule` implementation for
  rules that only need integer error and warning levels.  
  [Scott Hoyt](https://github.com/scottrhoyt)

* Add AutoCorrect for StatementPositionRule.  
  [Raphael Randschau](https://github.com/nicolai86)

* Add AutoCorrect for CommaRule.  
  [Raphael Randschau](https://github.com/nicolai86)

* Add AutoCorrect for LegacyConstructorRule.  
  [Raphael Randschau](https://github.com/nicolai86)

* Improve performance of `LineLengthRule`.  
  [Norio Nomura](https://github.com/norio-nomura)

* Add ConditionalBindingCascadeRule.  
  [Aaron McTavish](https://github.com/aamctustwo)
  [#202](https://github.com/realm/SwiftLint/issues/202)

* Opt-in rules are now supported.  
  [JP Simard](https://github.com/jpsim)
  [#256](https://github.com/realm/SwiftLint/issues/256)

* Add LegacyConstantRule.  
  [Aaron McTavish](https://github.com/aamctustwo)
  [#319](https://github.com/realm/SwiftLint/issues/319)

* Add opt-in rule to encourage checking `isEmpty` over comparing `count` to
  zero.  
  [JP Simard](https://github.com/jpsim)
  [#202](https://github.com/realm/SwiftLint/issues/202)

* Add opt-in "Missing Docs" rule to detect undocumented public declarations.  
  [JP Simard](https://github.com/jpsim)

##### Bug Fixes

* None.

## 0.5.6: Bug FixLint

##### Breaking

* None.

##### Enhancements

* Improve performance by reducing calls to SourceKit.  
  [Norio Nomura](https://github.com/norio-nomura)

##### Bug Fixes

* Fix homebrew deployment issues.  
  [Norio Nomura](https://github.com/norio-nomura)

* AutoCorrect for TrailingNewlineRule only removes at most one line.  
  [John Estropia](https://github.com/JohnEstropia)

* `valid_docs` did not detect tuple as return value.  
  [Norio Nomura](https://github.com/norio-nomura)
  [#324](https://github.com/realm/SwiftLint/issues/324)

* Escape strings when using CSV reporter.  
  [JP Simard](https://github.com/jpsim)

## 0.5.5: Magic Drying Fluff Balls™

<http://www.amazon.com/Magic-Drying-Fluff-Balls-Softening/dp/B001EIW1SG>

##### Breaking

* None.

##### Enhancements

* None.

##### Bug Fixes

* Always fail if a YAML configuration file was found but could not be parsed.  
  [JP Simard](https://github.com/jpsim)
  [#310](https://github.com/realm/SwiftLint/issues/310)

* Make commands with modifiers work for violations with line-only locations.  
  [JP Simard](https://github.com/jpsim)
  [#316](https://github.com/realm/SwiftLint/issues/316)


## 0.5.4: Bounce™

##### Breaking

* Remove `Location.init(file:offset:)` in favor of the more explicit
  `Location.init(file:byteOffset:)` & `Location.init(file:characterOffset:)`.  
  [JP Simard](https://github.com/jpsim)

##### Enhancements

* Add `checkstyle` reporter to generate XML reports in the Checkstyle 4.3
  format.
  [JP Simard](https://github.com/jpsim)
  [#277](https://github.com/realm/SwiftLint/issues/277)

* Support command comment modifiers (`previous`, `this` & `next`) to limit the
  command's scope to a single line.
  [JP Simard](https://github.com/jpsim)
  [#222](https://github.com/realm/SwiftLint/issues/222)

* Add nested `.swiftlint.yml` configuration support.  
  [Scott Hoyt](https://github.com/scottrhoyt)
  [#299](https://github.com/realm/SwiftLint/issues/299)

##### Bug Fixes

* Fix multibyte handling in many rules.  
  [JP Simard](https://github.com/jpsim)
  [#279](https://github.com/realm/SwiftLint/issues/279)

* Fix an `NSRangeException` crash.  
  [Norio Nomura](https://github.com/norio-nomura)
  [#294](https://github.com/realm/SwiftLint/issues/294)

* The `valid_docs` rule now handles multibyte characters.  
  [Norio Nomura](https://github.com/norio-nomura)
  [#295](https://github.com/realm/SwiftLint/issues/295)


## 0.5.3: Mountain Scent

##### Breaking

* None.

##### Enhancements

* Improve autocorrect for OpeningBraceRule.  
  [Yasuhiro Inami](https://github.com/inamiy)

* Add autocorrect for ColonRule.  
  [Brian Partridge](https://github.com/brianpartridge)

* Add ClosingBraceRule.  
  [Yasuhiro Inami](https://github.com/inamiy)

##### Bug Fixes

* Fix false positives in ValidDocsRule.  
  [JP Simard](https://github.com/jpsim)
  [#267](https://github.com/realm/SwiftLint/issues/267)

## 0.5.2: Snuggle™

##### Breaking

* None.

##### Enhancements

* Performance improvements & unicode fixes (via SourceKitten).  
  [Norio Nomura](https://github.com/norio-nomura)

##### Bug Fixes

* Fix `ValidDocsRule` false positive when documenting functions with closure
  parameters.  
  [diogoguimaraes](https://github.com/diogoguimaraes)
  [#267](https://github.com/realm/SwiftLint/issues/267)


## 0.5.1: Lint Tray Malfunction

##### Breaking

* None.

##### Enhancements

* None.

##### Bug Fixes

* Make linting faster than 0.5.0, but slower than 0.4.0  
  [Norio Nomura](https://github.com/norio-nomura)
  [#119](https://github.com/jpsim/SourceKitten/issues/119)

* Re-introduce `--use-script-input-files` option for `lint` & `autocorrect`
  commands. Should also fix some issues when running SwiftLint from an Xcode
  build phase.  
  [JP Simard](https://github.com/jpsim)
  [#264](https://github.com/realm/SwiftLint/issues/264)


## 0.5.0: Downy™

##### Breaking

* `init()` is no longer a member of the `Rule` protocol.

##### Enhancements

* Add legacy constructor rule.  
  [Marcelo Fabri](https://github.com/marcelofabri)
  [#202](https://github.com/realm/SwiftLint/issues/202)

* The `VariableNameRule` now allows variable names when the entire name is
  capitalized. This allows stylistic usage common in cases like `URL` and other
  acronyms.  
  [Marcelo Fabri](https://github.com/marcelofabri)
  [#161](https://github.com/realm/SwiftLint/issues/161)

* Add `autocorrect` command to automatically correct certain violations
  (currently only `trailing_newline`, `trailing_semicolon` &
  `trailing_whitespace`).  
  [JP Simard](https://github.com/jpsim)
  [#5](https://github.com/realm/SwiftLint/issues/5)

* Allow to exclude files from `included` directory with `excluded`.  
  [Michal Laskowski](https://github.com/michallaskowski)

##### Bug Fixes

* Statement position rule no longer triggers for non-keyword uses of `catch` and
  `else`.  
  [JP Simard](https://github.com/jpsim)
  [#237](https://github.com/realm/SwiftLint/issues/237)

* Fix issues with multi-byte characters.  
  [JP Simard](https://github.com/jpsim)
  [#234](https://github.com/realm/SwiftLint/issues/234)


## 0.4.0: Wrinkle Release

##### Breaking

* API: Rename RuleExample to RuleDescription, remove StyleViolationType and
  combine Rule().identifier and Rule().example into Rule.description.  
  [JP Simard](https://github.com/jpsim)
  [#183](https://github.com/realm/SwiftLint/issues/183)

##### Enhancements

* The `VariableNameRule` now allows capitalized variable names when they are
  declared static. This allows stylistic usage common in cases like
  `OptionSetType` subclasses.  
  [Will Fleming](https://github.com/wfleming)

* Add `VariableNameMaxLengthRule` and `VariableNameMinLengthRule` parameter
  rules. Remove length checks on `VariableNameRule`.  
  [Mickael Morier](https://github.com/mmorier)

* Add trailing semicolon rule.  
  [JP Simard](https://github.com/jpsim)

* Add force try rule.  
  [JP Simard](https://github.com/jpsim)

* Support linting from Input Files provided by Run Script Phase of Xcode with
  `--use-script-input-files`.  
  [Norio Nomura](https://github.com/norio-nomura)
  [#193](https://github.com/realm/SwiftLint/pull/193)

##### Bug Fixes

* All rules now print their identifiers in reports.  
  [JP Simard](https://github.com/jpsim)
  [#180](https://github.com/realm/SwiftLint/issues/180)

* `ControlStatementRule` now detects all violations.  
  [Mickael Morier](https://github.com/mmorier)
  [#187](https://github.com/realm/SwiftLint/issues/187)

* `ControlStatementRule` no longer triggers a violation for acceptable use of
  parentheses.  
  [Mickael Morier](https://github.com/mmorier)
  [#189](https://github.com/realm/SwiftLint/issues/189)

* Nesting rule no longer triggers a violation for enums nested one level deep.  
  [JP Simard](https://github.com/jpsim)
  [#190](https://github.com/realm/SwiftLint/issues/190)

* `ColonRule` now triggers a violation even if equal operator is collapse to
  type and value.  
  [Mickael Morier](https://github.com/mmorier)
  [#135](https://github.com/realm/SwiftLint/issues/135)

* Fix an issue where logs would be printed asynchronously over each other.  
  [JP Simard](https://github.com/jpsim)
  [#200](https://github.com/realm/SwiftLint/issues/200)


## 0.3.0: Wrinkly Rules

##### Breaking

* `swiftlint rules` now just prints a list of all available rules and their
  identifiers.

##### Enhancements

* Support for Swift 2.1.  
  [JP Simard](https://github.com/jpsim)

* Added `StatementPositionRule` to make sure that catch, else if and else
  statements are on the same line as closing brace preceding them and after one
  space.  
  [Alex Culeva](https://github.com/S2dentik)

* Added `Comma Rule` to ensure there is a single space after a comma.  
  [Alex Culeva](https://github.com/S2dentik)

* Add rule identifier to all linter reports.  
  [zippy1978](https://github.com/zippy1978)

* Add `OpeningBraceRule` to make sure there is exactly a space before opening
  brace and it is on the same line as declaration.
  [Alex Culeva](https://github.com/S2dentik)

* Print to stderr for all informational logs. Only reporter outputs is logged to
  stdout.  
  [JP Simard](https://github.com/jpsim)

* JSON and CSV reporters now only print at the very end of the linting
  process.  
  [JP Simard](https://github.com/jpsim)

* Add support for `guard` statements to ControlStatementRule.  
  [David Potter](https://github.com/Tableau-David-Potter)

* Lint parameter variables.  
  [JP Simard](https://github.com/jpsim)

##### Bug Fixes

* Custom reporters are now supported even when not running with `--use-stdin`.  
  [JP Simard](https://github.com/jpsim)
  [#151](https://github.com/realm/SwiftLint/issues/151)

* Deduplicate files in the current directory.  
  [JP Simard](https://github.com/jpsim)
  [#154](https://github.com/realm/SwiftLint/issues/154)


## 0.2.0: Tumble Dry

##### Breaking

* SwiftLint now exclusively supports Swift 2.0.  
  [JP Simard](https://github.com/jpsim)
  [#77](https://github.com/realm/SwiftLint/issues/77)

* `ViolationSeverity` now has an associated type of `String` and two members:
  `.Warning` and `.Error`.  
  [JP Simard](https://github.com/jpsim)
  [#113](https://github.com/realm/SwiftLint/issues/113)

##### Enhancements

* Configure SwiftLint via a YAML file:
  Supports `disabled_rules`, `included`, `excluded` and passing parameters to
  parameterized rules.
  Pass a configuration file path to `--config`, defaults to `.swiftlint.yml`.  
  [JP Simard](https://github.com/jpsim)
  [#1](https://github.com/realm/SwiftLint/issues/1)
  [#3](https://github.com/realm/SwiftLint/issues/3)
  [#20](https://github.com/realm/SwiftLint/issues/20)
  [#26](https://github.com/realm/SwiftLint/issues/26)

* Updated `TypeNameRule` and `VariableNameRule` to allow private type & variable
  names to start with an underscore.
  [JP Simard](https://github.com/jpsim)

* Disable and re-enable rules from within source code comments using
  `// swiftlint:disable $IDENTIFIER` and `// swiftlint:enable $IDENTIFIER`.  
  [JP Simard](https://github.com/jpsim)
  [#4](https://github.com/realm/SwiftLint/issues/4)

* Add `--strict` lint flag which makes the lint fail if there are any
  warnings.  
  [Keith Smiley](https://github.com/keith)

* Violations are now printed to stderr.  
  [Keith Smiley](https://github.com/keith)

* Custom reporters are now supported. Specify a value for the `reporter:` key in
  your configuration file. Available reporters are `xcode` (default), `json`,
  `csv`.  
  [JP Simard](https://github.com/jpsim)
  [#42](https://github.com/realm/SwiftLint/issues/42)

##### Bug Fixes

* Improve performance of `TrailingWhitespaceRule`.  
  [Keith Smiley](https://github.com/keith)

* Allow newlines in function return arrow.  
  [JP Simard](https://github.com/jpsim)


## 0.1.2: FabricSoftenerRule

##### Breaking

* None.

##### Enhancements

* Added `OperatorFunctionWhitespaceRule` to make sure that
  you use whitespace around operators when defining them.  
  [Akira Hirakawa](https://github.com/akirahrkw)
  [#60](https://github.com/realm/SwiftLint/issues/60)

* Added `ReturnArrowWhitespaceRule` to make sure that
  you have 1 space before return arrow and return type.  
  [Akira Hirakawa](https://github.com/akirahrkw)

* Support linting from standard input (use `--use-stdin`).  
  [JP Simard](https://github.com/jpsim)
  [#78](https://github.com/realm/SwiftLint/issues/78)

* Improve performance of `TrailingNewlineRule`.  
  [Keith Smiley](https://github.com/keith)

* Lint parentheses around switch statements.  
  [Keith Smiley](https://github.com/keith)

##### Bug Fixes

* None.


## 0.1.1: Top Loading

##### Breaking

* The `Rule` and `ASTRule` protocol members are now non-static.  
  [aarondaub](https://github.com/aarondaub)

* Split `Rule` into `Rule` and `ParameterizedRule` protocols.  
  [aarondaub](https://github.com/aarondaub)
  [#21](https://github.com/realm/SwiftLint/issues/21)

##### Enhancements

* Added a command line option `--path` to specify a path to lint.  
  [Lars Lockefeer](https://github.com/larslockefeer)
  [#16](https://github.com/realm/SwiftLint/issues/16)

* swiftlint now returns a non-zero error code when a warning of high-severity
  or above is found in the source files being linted.  
  [Pat Wallace](https://github.com/pawrsccouk)
  [#30](https://github.com/realm/SwiftLint/issues/30)

* Added `rules` command to display which rules are currently applied along
  with examples.  
  [Chris Eidhof](https://github.com/chriseidhof)

* Cache parsing to reduce execution time by more than 50%.  
  [Nikolaj Schumacher](https://github.com/nschum)

* Added `ControlStatementRule` to make sure that if/for/while/do statements
  do not wrap their conditionals in parentheses.  
  [Andrea Mazzini](https://github.com/andreamazz)

* Character position is now included in violation location where appropriate.  
  [JP Simard](https://github.com/jpsim)
  [#62](https://github.com/realm/SwiftLint/issues/62)

* The following rules now conform to `ASTRule`:
  FunctionBodyLength, Nesting, TypeBodyLength, TypeName, VariableName.  
  [JP Simard](https://github.com/jpsim)

##### Bug Fixes

* Trailing newline and file length violations are now displayed in Xcode.  
  [JP Simard](https://github.com/jpsim)
  [#43](https://github.com/realm/SwiftLint/issues/43)


## 0.1.0: Fresh Out Of The Dryer

First Version!<|MERGE_RESOLUTION|>--- conflicted
+++ resolved
@@ -72,17 +72,15 @@
   have an explicit type interface.  
   [Kim de Vos](https://github.com/kimdv)
 
-<<<<<<< HEAD
 * Add `--lenient` CLI option to `lint` command. Facilitates running a
   lint task that doesn't fail a pipeline of other tasks.
   [aaroncrespo](https://github.com/aaroncrespo)
   [#1322](https://github.com/realm/SwiftLint/issues/1322)
-=======
+
 * Add `fatal_error_message` opt-in rule that validates that `fatalError()` calls
   have a message.  
   [Kim de Vos](https://github.com/kimdv)
   [#1348](https://github.com/realm/SwiftLint/issues/1348)
->>>>>>> 87a03167
 
 ##### Bug Fixes
 
